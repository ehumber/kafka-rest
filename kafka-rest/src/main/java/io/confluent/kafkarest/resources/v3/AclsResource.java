--- conflicted
+++ resolved
@@ -224,14 +224,8 @@
       @QueryParam("pattern_type") @DefaultValue("unknown") PatternType patternType,
       @QueryParam("principal") @DefaultValue("") String principal,
       @QueryParam("host") @DefaultValue("") String host,
-<<<<<<< HEAD
-      @QueryParam("operation") @DefaultValue("any") Operation operation,
-      @QueryParam("permission") @DefaultValue("any") Permission permission) {
-=======
       @QueryParam("operation") @DefaultValue("unknown") Operation operation,
-      @QueryParam("permission") @DefaultValue("unknown") Permission permission
-  ) {
->>>>>>> 44f1723b
+      @QueryParam("permission") @DefaultValue("unknown") Permission permission) {
     if (resourceType == Acl.ResourceType.UNKNOWN) {
       throw new BadRequestException("resource_type cannot be unspecified or UNKNOWN");
     }

/*
 * Copyright 2018 Confluent Inc.
 *
 * Licensed under the Confluent Community License (the "License"); you may not use
 * this file except in compliance with the License.  You may obtain a copy of the
 * License at
 *
 * http://www.confluent.io/confluent-community-license
 *
 * Unless required by applicable law or agreed to in writing, software
 * distributed under the License is distributed on an "AS IS" BASIS, WITHOUT
 * WARRANTIES OF ANY KIND, either express or implied.  See the License for the
 * specific language governing permissions and limitations under the License.
 */

package io.confluent.kafkarest.resources.v2;

import io.confluent.kafkarest.ConsumerReadCallback;
import io.confluent.kafkarest.Errors;
import io.confluent.kafkarest.KafkaRestContext;
import io.confluent.kafkarest.UriUtils;
import io.confluent.kafkarest.Versions;
import io.confluent.kafkarest.entities.ConsumerRecord;
import io.confluent.kafkarest.entities.TopicPartitionOffset;
import io.confluent.kafkarest.entities.v2.BinaryConsumerRecord;
import io.confluent.kafkarest.entities.v2.CommitOffsetsResponse;
import io.confluent.kafkarest.entities.v2.ConsumerAssignmentRequest;
import io.confluent.kafkarest.entities.v2.ConsumerAssignmentResponse;
import io.confluent.kafkarest.entities.v2.ConsumerCommittedRequest;
import io.confluent.kafkarest.entities.v2.ConsumerCommittedResponse;
import io.confluent.kafkarest.entities.v2.ConsumerOffsetCommitRequest;
import io.confluent.kafkarest.entities.v2.ConsumerSeekRequest;
import io.confluent.kafkarest.entities.v2.ConsumerSeekToRequest;
import io.confluent.kafkarest.entities.v2.ConsumerSubscriptionRecord;
import io.confluent.kafkarest.entities.v2.ConsumerSubscriptionResponse;
import io.confluent.kafkarest.entities.v2.CreateConsumerInstanceRequest;
import io.confluent.kafkarest.entities.v2.CreateConsumerInstanceResponse;
import io.confluent.kafkarest.entities.v2.JsonConsumerRecord;
import io.confluent.kafkarest.entities.v2.SchemaConsumerRecord;
import io.confluent.kafkarest.extension.ResourceBlocklistFeature.ResourceName;
import io.confluent.kafkarest.v2.BinaryKafkaConsumerState;
import io.confluent.kafkarest.v2.JsonKafkaConsumerState;
import io.confluent.kafkarest.v2.KafkaConsumerManager;
import io.confluent.kafkarest.v2.KafkaConsumerState;
import io.confluent.kafkarest.v2.SchemaKafkaConsumerState;
import io.confluent.rest.annotations.PerformanceMetric;
import java.util.List;
import java.util.function.Function;
import java.util.stream.Collectors;
import javax.validation.Valid;
import javax.validation.constraints.NotNull;
import javax.ws.rs.Consumes;
import javax.ws.rs.DELETE;
import javax.ws.rs.DefaultValue;
import javax.ws.rs.GET;
import javax.ws.rs.POST;
import javax.ws.rs.Path;
import javax.ws.rs.PathParam;
import javax.ws.rs.Produces;
import javax.ws.rs.QueryParam;
import javax.ws.rs.container.AsyncResponse;
import javax.ws.rs.container.Suspended;
import javax.ws.rs.core.UriInfo;

@Path("/consumers")
// We include embedded formats here so you can always use these headers when interacting with
// a consumers resource. The few cases where it isn't safe are overridden per-method
<<<<<<< HEAD
@Produces(
    {
        Versions.KAFKA_V2_JSON_BINARY_WEIGHTED_LOW,
        Versions.KAFKA_V2_JSON_AVRO_WEIGHTED_LOW,
        Versions.KAFKA_V2_JSON_JSON_WEIGHTED_LOW,
        Versions.KAFKA_V2_JSON_JSON_SCHEMA_WEIGHTED_LOW,
        Versions.KAFKA_V2_JSON_PROTOBUF_WEIGHTED_LOW,
        Versions.KAFKA_V2_JSON_WEIGHTED
    })
@Consumes(
    {
        Versions.KAFKA_V2_JSON_BINARY,
        Versions.KAFKA_V2_JSON_AVRO,
        Versions.KAFKA_V2_JSON_JSON,
        Versions.KAFKA_V2_JSON_JSON_SCHEMA,
        Versions.KAFKA_V2_JSON_PROTOBUF,
        Versions.KAFKA_V2_JSON
    })
@ResourceName("api.v2.consumers.*")
=======
@Produces({
    Versions.KAFKA_V2_JSON_BINARY_WEIGHTED_LOW,
    Versions.KAFKA_V2_JSON_AVRO_WEIGHTED_LOW,
    Versions.KAFKA_V2_JSON_JSON_WEIGHTED_LOW,
    Versions.KAFKA_V2_JSON_JSON_SCHEMA_WEIGHTED_LOW,
    Versions.KAFKA_V2_JSON_PROTOBUF_WEIGHTED_LOW,
    Versions.KAFKA_V2_JSON_WEIGHTED
})
@Consumes({
    Versions.KAFKA_V2_JSON_BINARY,
    Versions.KAFKA_V2_JSON_AVRO,
    Versions.KAFKA_V2_JSON_JSON,
    Versions.KAFKA_V2_JSON_JSON_SCHEMA,
    Versions.KAFKA_V2_JSON_PROTOBUF,
    Versions.KAFKA_V2_JSON
})
>>>>>>> 5e9a8dd2
public final class ConsumersResource {

  private final KafkaRestContext ctx;

  public ConsumersResource(KafkaRestContext ctx) {
    this.ctx = ctx;
  }

  @POST
  @Valid
  @Path("/{group}")
  @PerformanceMetric("consumer.create+v2")
  @ResourceName("api.v2.consumers.create")
  public CreateConsumerInstanceResponse createGroup(
      @javax.ws.rs.core.Context UriInfo uriInfo,
      final @PathParam("group") String group,
      @Valid CreateConsumerInstanceRequest config
  ) {
    if (config == null) {
      config = CreateConsumerInstanceRequest.PROTOTYPE;
    }
    String instanceId =
        ctx.getKafkaConsumerManager().createConsumer(group, config.toConsumerInstanceConfig());
    String instanceBaseUri =
        UriUtils.absoluteUri(ctx.getConfig(), uriInfo, "consumers", group, "instances", instanceId);
    return new CreateConsumerInstanceResponse(instanceId, instanceBaseUri);
  }

  @DELETE
  @Path("/{group}/instances/{instance}")
  @PerformanceMetric("consumer.delete+v2")
  @ResourceName("api.v2.consumers.delete")
  public void deleteGroup(
      final @PathParam("group") String group,
      final @PathParam("instance") String instance
  ) {
    ctx.getKafkaConsumerManager().deleteConsumer(group, instance);
  }

  @POST
  @Path("/{group}/instances/{instance}/subscription")
  @PerformanceMetric("consumer.subscribe+v2")
  @ResourceName("api.v2.consumers.subscribe")
  public void subscribe(
      @javax.ws.rs.core.Context UriInfo uriInfo,
      final @PathParam("group") String group,
      final @PathParam("instance") String instance,
      @Valid @NotNull ConsumerSubscriptionRecord subscription
  ) {
    try {
      ctx.getKafkaConsumerManager().subscribe(group, instance, subscription);
    } catch (java.lang.IllegalStateException e) {
      throw Errors.illegalStateException(e);
    }

  }

  @GET
  @Path("/{group}/instances/{instance}/subscription")
  @PerformanceMetric("consumer.subscription+v2")
  @ResourceName("api.v2.consumers.get-subscription")
  public ConsumerSubscriptionResponse subscription(
      @javax.ws.rs.core.Context UriInfo uriInfo,
      final @PathParam("group") String group,
      final @PathParam("instance") String instance
  ) {
    return ctx.getKafkaConsumerManager().subscription(group, instance);
  }

  @DELETE
  @Path("/{group}/instances/{instance}/subscription")
  @PerformanceMetric("consumer.unsubscribe+v2")
  @ResourceName("api.v2.consumers.unsubscribe")
  public void unsubscribe(
      @javax.ws.rs.core.Context UriInfo uriInfo,
      final @PathParam("group") String group,
      final @PathParam("instance") String instance
  ) {
    ctx.getKafkaConsumerManager().unsubscribe(group, instance);
  }

  @GET
  @Path("/{group}/instances/{instance}/records")
  @PerformanceMetric("consumer.records.read-binary+v2")
  @Produces({Versions.KAFKA_V2_JSON_BINARY_WEIGHTED,
      Versions.KAFKA_V2_JSON_WEIGHTED})
  @ResourceName("api.v2.consumers.consume-binary")
  public void readRecordBinary(
      final @Suspended AsyncResponse asyncResponse,
      final @PathParam("group") String group,
      final @PathParam("instance") String instance,
      @QueryParam("timeout") @DefaultValue("-1") long timeout,
      @QueryParam("max_bytes") @DefaultValue("-1") long maxBytes
  ) {
    readRecords(
        asyncResponse,
        group,
        instance,
        timeout,
        maxBytes,
        BinaryKafkaConsumerState.class,
        BinaryConsumerRecord::fromConsumerRecord);
  }

  @GET
  @Path("/{group}/instances/{instance}/records")
  @PerformanceMetric("consumer.records.read-json+v2")
  @Produces({Versions.KAFKA_V2_JSON_JSON_WEIGHTED_LOW})
  @ResourceName("api.v2.consumers.consume-json")
  public void readRecordJson(
      final @Suspended AsyncResponse asyncResponse,
      final @PathParam("group") String group,
      final @PathParam("instance") String instance,
      @QueryParam("timeout") @DefaultValue("-1") long timeout,
      @QueryParam("max_bytes") @DefaultValue("-1") long maxBytes
  ) {
    readRecords(
        asyncResponse,
        group,
        instance,
        timeout,
        maxBytes,
        JsonKafkaConsumerState.class,
        JsonConsumerRecord::fromConsumerRecord);
  }

  @GET
  @Path("/{group}/instances/{instance}/records")
  @PerformanceMetric("consumer.records.read-avro+v2")
  @Produces({Versions.KAFKA_V2_JSON_AVRO_WEIGHTED_LOW})
  @ResourceName("api.v2.consumers.consume-avro")
  public void readRecordAvro(
      final @Suspended AsyncResponse asyncResponse,
      final @PathParam("group") String group,
      final @PathParam("instance") String instance,
      @QueryParam("timeout") @DefaultValue("-1") long timeout,
      @QueryParam("max_bytes") @DefaultValue("-1") long maxBytes
  ) {
    readRecords(
        asyncResponse,
        group,
        instance,
        timeout,
        maxBytes,
        SchemaKafkaConsumerState.class,
        SchemaConsumerRecord::fromConsumerRecord);
  }

  @GET
  @Path("/{group}/instances/{instance}/records")
  @PerformanceMetric("consumer.records.read-jsonschema+v2")
  @Produces({Versions.KAFKA_V2_JSON_JSON_SCHEMA_WEIGHTED_LOW})
  @ResourceName("api.v2.consumers.consume-json-schema")
  public void readRecordJsonSchema(
      final @Suspended AsyncResponse asyncResponse,
      final @PathParam("group") String group,
      final @PathParam("instance") String instance,
      @QueryParam("timeout") @DefaultValue("-1") long timeout,
      @QueryParam("max_bytes") @DefaultValue("-1") long maxBytes
  ) {
    readRecords(
        asyncResponse,
        group,
        instance,
        timeout,
        maxBytes,
        SchemaKafkaConsumerState.class,
        SchemaConsumerRecord::fromConsumerRecord);
  }

  @GET
  @Path("/{group}/instances/{instance}/records")
  @PerformanceMetric("consumer.records.read-protobuf+v2")
  @Produces({Versions.KAFKA_V2_JSON_PROTOBUF_WEIGHTED_LOW})
  @ResourceName("api.v2.consumers.consume-protobuf")
  public void readRecordProtobuf(
      final @Suspended AsyncResponse asyncResponse,
      final @PathParam("group") String group,
      final @PathParam("instance") String instance,
      @QueryParam("timeout") @DefaultValue("-1") long timeout,
      @QueryParam("max_bytes") @DefaultValue("-1") long maxBytes
  ) {
    readRecords(
        asyncResponse,
        group,
        instance,
        timeout,
        maxBytes,
        SchemaKafkaConsumerState.class,
        SchemaConsumerRecord::fromConsumerRecord);
  }

  @POST
  @Path("/{group}/instances/{instance}/offsets")
  @PerformanceMetric("consumer.commit-offsets+v2")
  @ResourceName("api.v2.consumers.commit-offsets")
  public void commitOffsets(
      final @Suspended AsyncResponse asyncResponse,
      final @PathParam("group") String group,
      final @PathParam("instance") String instance,
      @QueryParam("async") @DefaultValue("false") String async,
      @Valid ConsumerOffsetCommitRequest offsetCommitRequest
  ) {
    ctx.getKafkaConsumerManager().commitOffsets(
        group,
        instance,
        async,
        offsetCommitRequest,
        new KafkaConsumerManager.CommitCallback() {
          @Override
          public void onCompletion(
              List<TopicPartitionOffset> offsets,
              Exception e
          ) {
            if (e != null) {
              asyncResponse.resume(e);
            } else {
              asyncResponse.resume(CommitOffsetsResponse.fromOffsets(offsets));
            }
          }
        }
    );
  }

  @GET
  @Path("/{group}/instances/{instance}/offsets")
  @PerformanceMetric("consumer.committed-offsets+v2")
  @ResourceName("api.v2.consumers.get-committed-offsets")
  public ConsumerCommittedResponse committedOffsets(
      final @PathParam("group") String group,
      final @PathParam("instance") String instance,
      @Valid ConsumerCommittedRequest request
  ) {
    if (request == null) {
      throw Errors.partitionNotFoundException();
    }
    return ctx.getKafkaConsumerManager().committed(group, instance, request);
  }

  @POST
  @Path("/{group}/instances/{instance}/positions/beginning")
  @PerformanceMetric("consumer.seek-to-beginning+v2")
  @ResourceName("api.v2.consumers.seek-to-beginning")
  public void seekToBeginning(
      @javax.ws.rs.core.Context UriInfo uriInfo,
      final @PathParam("group") String group,
      final @PathParam("instance") String instance,
      @Valid @NotNull ConsumerSeekToRequest seekToRequest
  ) {
    try {
      ctx.getKafkaConsumerManager().seekToBeginning(group, instance, seekToRequest);
    } catch (java.lang.IllegalStateException e) {
      throw Errors.illegalStateException(e);
    }
  }

  @POST
  @Path("/{group}/instances/{instance}/positions/end")
  @PerformanceMetric("consumer.seek-to-end+v2")
  @ResourceName("api.v2.consumers.seek-to-end")
  public void seekToEnd(
      @javax.ws.rs.core.Context UriInfo uriInfo,
      final @PathParam("group") String group,
      final @PathParam("instance") String instance,
      @Valid @NotNull ConsumerSeekToRequest seekToRequest
  ) {
    try {
      ctx.getKafkaConsumerManager().seekToEnd(group, instance, seekToRequest);
    } catch (java.lang.IllegalStateException e) {
      throw Errors.illegalStateException(e);
    }
  }

  @POST
  @Path("/{group}/instances/{instance}/positions")
  @PerformanceMetric("consumer.seek-to-offset+v2")
  @ResourceName("api.v2.consumers.seek-to-offset")
  public void seekToOffset(
      @javax.ws.rs.core.Context UriInfo uriInfo,
      final @PathParam("group") String group,
      final @PathParam("instance") String instance,
      @Valid @NotNull ConsumerSeekRequest request
  ) {
    try {
      ctx.getKafkaConsumerManager().seek(group, instance, request);
    } catch (java.lang.IllegalStateException e) {
      throw Errors.illegalStateException(e);
    }
  }

  @POST
  @Path("/{group}/instances/{instance}/assignments")
  @PerformanceMetric("consumer.assign+v2")
  @ResourceName("api.v2.consumers.assign")
  public void assign(
      @javax.ws.rs.core.Context UriInfo uriInfo,
      final @PathParam("group") String group,
      final @PathParam("instance") String instance,
      @Valid @NotNull ConsumerAssignmentRequest assignmentRequest
  ) {
    try {
      ctx.getKafkaConsumerManager().assign(group, instance, assignmentRequest);
    } catch (java.lang.IllegalStateException e) {
      throw Errors.illegalStateException(e);
    }
  }

  @GET
  @Path("/{group}/instances/{instance}/assignments")
  @PerformanceMetric("consumer.assignment+v2")
  @ResourceName("api.v2.consumers.get-assignments")
  public ConsumerAssignmentResponse assignment(
      @javax.ws.rs.core.Context UriInfo uriInfo,
      final @PathParam("group") String group,
      final @PathParam("instance") String instance
  ) {
    return ctx.getKafkaConsumerManager().assignment(group, instance);
  }

  private <KafkaKeyT, KafkaValueT, ClientKeyT, ClientValueT> void readRecords(
      final @Suspended AsyncResponse asyncResponse,
      String group,
      String instance,
      long timeout,
      long maxBytes,
      Class<? extends KafkaConsumerState<KafkaKeyT, KafkaValueT, ClientKeyT, ClientValueT>>
          consumerStateType,
      Function<ConsumerRecord<ClientKeyT, ClientValueT>, ?> toJsonWrapper
  ) {
    maxBytes = (maxBytes <= 0) ? Long.MAX_VALUE : maxBytes;

    ctx.getKafkaConsumerManager().readRecords(
        group, instance, consumerStateType, timeout, maxBytes,
        new ConsumerReadCallback<ClientKeyT, ClientValueT>() {
          @Override
          public void onCompletion(
              List<ConsumerRecord<ClientKeyT, ClientValueT>> records, Exception e
          ) {
            if (e != null) {
              asyncResponse.resume(e);
            } else {
              asyncResponse.resume(
                  records.stream().map(toJsonWrapper).collect(Collectors.toList()));
            }
          }
        }
    );
  }
}<|MERGE_RESOLUTION|>--- conflicted
+++ resolved
@@ -65,27 +65,6 @@
 @Path("/consumers")
 // We include embedded formats here so you can always use these headers when interacting with
 // a consumers resource. The few cases where it isn't safe are overridden per-method
-<<<<<<< HEAD
-@Produces(
-    {
-        Versions.KAFKA_V2_JSON_BINARY_WEIGHTED_LOW,
-        Versions.KAFKA_V2_JSON_AVRO_WEIGHTED_LOW,
-        Versions.KAFKA_V2_JSON_JSON_WEIGHTED_LOW,
-        Versions.KAFKA_V2_JSON_JSON_SCHEMA_WEIGHTED_LOW,
-        Versions.KAFKA_V2_JSON_PROTOBUF_WEIGHTED_LOW,
-        Versions.KAFKA_V2_JSON_WEIGHTED
-    })
-@Consumes(
-    {
-        Versions.KAFKA_V2_JSON_BINARY,
-        Versions.KAFKA_V2_JSON_AVRO,
-        Versions.KAFKA_V2_JSON_JSON,
-        Versions.KAFKA_V2_JSON_JSON_SCHEMA,
-        Versions.KAFKA_V2_JSON_PROTOBUF,
-        Versions.KAFKA_V2_JSON
-    })
-@ResourceName("api.v2.consumers.*")
-=======
 @Produces({
     Versions.KAFKA_V2_JSON_BINARY_WEIGHTED_LOW,
     Versions.KAFKA_V2_JSON_AVRO_WEIGHTED_LOW,
@@ -102,7 +81,7 @@
     Versions.KAFKA_V2_JSON_PROTOBUF,
     Versions.KAFKA_V2_JSON
 })
->>>>>>> 5e9a8dd2
+@ResourceName("api.v2.consumers.*")
 public final class ConsumersResource {
 
   private final KafkaRestContext ctx;

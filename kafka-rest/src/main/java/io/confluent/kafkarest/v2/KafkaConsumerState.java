/*
 * Copyright 2018 Confluent Inc.
 *
 * Licensed under the Confluent Community License (the "License"); you may not use
 * this file except in compliance with the License.  You may obtain a copy of the
 * License at
 *
 * http://www.confluent.io/confluent-community-license
 *
 * Unless required by applicable law or agreed to in writing, software
 * distributed under the License is distributed on an "AS IS" BASIS, WITHOUT
 * WARRANTIES OF ANY KIND, either express or implied.  See the License for the
 * specific language governing permissions and limitations under the License.
 */

package io.confluent.kafkarest.v2;

import static java.util.Collections.singletonList;
import static java.util.Collections.singletonMap;

import io.confluent.kafkarest.ConsumerInstanceId;
import io.confluent.kafkarest.ConsumerRecordAndSize;
import io.confluent.kafkarest.KafkaRestConfig;
import io.confluent.kafkarest.entities.ConsumerInstanceConfig;
import io.confluent.kafkarest.entities.v2.ConsumerAssignmentRequest;
import io.confluent.kafkarest.entities.v2.ConsumerCommittedRequest;
import io.confluent.kafkarest.entities.v2.ConsumerCommittedResponse;
import io.confluent.kafkarest.entities.v2.ConsumerOffsetCommitRequest;
import io.confluent.kafkarest.entities.v2.ConsumerSeekRequest;
import io.confluent.kafkarest.entities.v2.ConsumerSeekToRequest;
import io.confluent.kafkarest.entities.v2.ConsumerSubscriptionRecord;
import io.confluent.kafkarest.entities.TopicPartitionOffset;
import io.confluent.kafkarest.entities.v2.TopicPartitionOffsetMetadata;
import java.time.Clock;
import java.time.Duration;
import java.time.Instant;
import java.util.ArrayDeque;
import java.util.Collection;
import java.util.HashMap;
import java.util.List;
import java.util.Map;
import java.util.Objects;
import java.util.Optional;
import java.util.Queue;
import java.util.Set;
import java.util.Vector;
import java.util.regex.Pattern;
import java.util.stream.Collectors;
import javax.ws.rs.InternalServerErrorException;
import org.apache.kafka.clients.consumer.Consumer;
import org.apache.kafka.clients.consumer.ConsumerRebalanceListener;
import org.apache.kafka.clients.consumer.ConsumerRecord;
import org.apache.kafka.clients.consumer.ConsumerRecords;
import org.apache.kafka.clients.consumer.OffsetAndMetadata;
import org.apache.kafka.clients.consumer.OffsetAndTimestamp;
import org.apache.kafka.common.TopicPartition;

/**
 * Tracks all the state for a consumer. This class is abstract in order to support multiple
 * serialization formats. Implementations must provide decoders and a method to convert
 * {@code KafkaMessageAndMetadata<K,V>} values to ConsumerRecords that can be returned to the client
 * (including translation if the decoded Kafka consumer type and ConsumerRecord types differ).
 */
public abstract class KafkaConsumerState<KafkaKeyT, KafkaValueT, ClientKeyT, ClientValueT> {

  private ConsumerInstanceId instanceId;
  private Consumer<KafkaKeyT, KafkaValueT> consumer;
  private final Clock clock = Clock.systemUTC();
  private final Duration consumerInstanceTimeout;
  private final ConsumerInstanceConfig consumerInstanceConfig;

  private final Queue<ConsumerRecord<KafkaKeyT, KafkaValueT>> consumerRecords = new ArrayDeque<>();

<<<<<<< HEAD
  volatile Instant expiration;
=======
  volatile long expiration;
  private final Object expirationLock = new Object();
>>>>>>> acf914c5

  KafkaConsumerState(
      KafkaRestConfig config,
      ConsumerInstanceConfig consumerInstanceConfig,
      ConsumerInstanceId instanceId,
      Consumer<KafkaKeyT, KafkaValueT> consumer
  ) {
    this.instanceId = instanceId;
    this.consumer = consumer;
    this.consumerInstanceTimeout =
        Duration.ofMillis(config.getInt(KafkaRestConfig.CONSUMER_INSTANCE_TIMEOUT_MS_CONFIG));
    this.expiration = clock.instant().plus(consumerInstanceTimeout);
    this.consumerInstanceConfig = consumerInstanceConfig;
  }

  public ConsumerInstanceId getId() {
    return instanceId;
  }

  public ConsumerInstanceConfig getConsumerInstanceConfig() {
    return consumerInstanceConfig;
  }

  /**
   * Converts a MessageAndMetadata using the Kafka decoder types into a ConsumerRecord using the
   * client's requested types. While doing so, computes the approximate size of the message in
   * bytes, which is used to track the approximate total payload size for consumer read responses to
   * determine when to trigger the response.
   */
  public abstract ConsumerRecordAndSize<ClientKeyT, ClientValueT> createConsumerRecord(
      ConsumerRecord<KafkaKeyT, KafkaValueT> msg
  );

  /**
   * Commit the given list of offsets
   */
  public synchronized List<TopicPartitionOffset> commitOffsets(
      String async,
      ConsumerOffsetCommitRequest offsetCommitRequest
  ) {
    // If no offsets are given, then commit all the records read so far
    if (offsetCommitRequest == null) {
      if (async == null) {
        consumer.commitSync();
      } else {
        consumer.commitAsync();
      }
    } else {
      Map<TopicPartition, OffsetAndMetadata> offsetMap =
          new HashMap<TopicPartition, OffsetAndMetadata>();

      //commit each given offset
      for (TopicPartitionOffsetMetadata t : offsetCommitRequest.getOffsets()) {
        if (t.getMetadata() == null) {
          offsetMap.put(
              new TopicPartition(t.getTopic(), t.getPartition()),
              new OffsetAndMetadata(t.getOffset() + 1)
          );
        } else {
          offsetMap.put(
              new TopicPartition(t.getTopic(), t.getPartition()),
              new OffsetAndMetadata(t.getOffset() + 1, t.getMetadata())
          );
        }

      }
      consumer.commitSync(offsetMap);
    }
    List<TopicPartitionOffset> result = new Vector<TopicPartitionOffset>();
    return result;
  }

  /**
   * Seek to the first offset for each of the given partitions.
   */
  public synchronized void seekToBeginning(ConsumerSeekToRequest seekToRequest) {
    if (seekToRequest != null) {
      Vector<TopicPartition> topicPartitions = new Vector<TopicPartition>();

      for (io.confluent.kafkarest.entities.v2.TopicPartition t : seekToRequest.getPartitions()) {
        topicPartitions.add(new TopicPartition(t.getTopic(), t.getPartition()));
      }
      consumer.seekToBeginning(topicPartitions);
    }
  }

  /**
   * Seek to the last offset for each of the given partitions.
   */
  public synchronized void seekToEnd(ConsumerSeekToRequest seekToRequest) {
    if (seekToRequest != null) {
      Vector<TopicPartition> topicPartitions = new Vector<TopicPartition>();

      for (io.confluent.kafkarest.entities.v2.TopicPartition t : seekToRequest.getPartitions()) {
        topicPartitions.add(new TopicPartition(t.getTopic(), t.getPartition()));
      }
      consumer.seekToEnd(topicPartitions);
    }
  }

  /**
   * Overrides the fetch offsets that the consumer will use on the next poll(timeout).
   */
  public synchronized void seek(ConsumerSeekRequest request) {
    if (request == null) {
      return;
    }

    for (ConsumerSeekRequest.PartitionOffset partition : request.getOffsets()) {
      consumer.seek(
          new TopicPartition(partition.getTopic(), partition.getPartition()),
          new OffsetAndMetadata(partition.getOffset(), partition.getMetadata().orElse("")));
    }

    Map<TopicPartition, Optional<String>> metadata =
        request.getTimestamps().stream()
            .collect(
                Collectors.toMap(
                    partition ->
                        new TopicPartition(partition.getTopic(), partition.getPartition()),
                    ConsumerSeekRequest.PartitionTimestamp::getMetadata));

    Map<TopicPartition, OffsetAndTimestamp> offsets =
        consumer.offsetsForTimes(
            request.getTimestamps().stream()
                .collect(
                    Collectors.toMap(
                        partition ->
                            new TopicPartition(partition.getTopic(), partition.getPartition()),
                        partition -> partition.getTimestamp().toEpochMilli())));

    for (Map.Entry<TopicPartition, OffsetAndTimestamp> offset : offsets.entrySet()) {
      consumer.seek(
          offset.getKey(),
          new OffsetAndMetadata(
              offset.getValue().offset(), metadata.get(offset.getKey()).orElse("")));
    }
  }

  /**
   * Manually assign a list of partitions to this consumer.
   */
  public synchronized void assign(ConsumerAssignmentRequest assignmentRequest) {
    if (assignmentRequest != null) {
      Vector<TopicPartition> topicPartitions = new Vector<TopicPartition>();

      for (io.confluent.kafkarest.entities.v2.TopicPartition t
          : assignmentRequest.getPartitions()) {
        topicPartitions.add(new TopicPartition(t.getTopic(), t.getPartition()));
      }
      consumer.assign(topicPartitions);
    }
  }

  /**
   * Close the consumer,
   */
  public synchronized void close() {
    if (consumer != null) {
      consumer.close();
    }
    // Marks this state entry as no longer valid because the consumer group is being destroyed.
    consumer = null;
  }

  /**
   * Subscribe to the given list of topics to get dynamically assigned partitions.
   */
  public synchronized void subscribe(ConsumerSubscriptionRecord subscription) {
    if (subscription == null) {
      return;
    }

    if (consumer != null) {
      if (subscription.getTopics() != null) {
        consumer.subscribe(subscription.getTopics());
      } else if (subscription.getTopicPattern() != null) {
        Pattern topicPattern = Pattern.compile(subscription.getTopicPattern());
        NoOpOnRebalance noOpOnRebalance = new NoOpOnRebalance();
        consumer.subscribe(topicPattern, noOpOnRebalance);
      }
    }
  }

  /**
   * Unsubscribe from topics currently subscribed with subscribe(Collection).
   */
  public synchronized void unsubscribe() {
    if (consumer != null) {
      consumer.unsubscribe();
    }
  }

  /**
   * Get the current list of topics subscribed.
   */
  public synchronized Set<String> subscription() {
    Set<String> currSubscription = null;
    if (consumer != null) {
      currSubscription = consumer.subscription();
    }
    return currSubscription;
  }

  /**
   * Get the set of partitions currently assigned to this consumer.
   */
  public synchronized Set<TopicPartition> assignment() {
    Set<TopicPartition> currAssignment = null;
    if (consumer != null) {
      currAssignment = consumer.assignment();
    }
    return currAssignment;
  }


  /**
   * Get the last committed offset for the given partition (whether the commit happened by
   * this process or another).
   */
  public synchronized ConsumerCommittedResponse committed(ConsumerCommittedRequest request) {
    Vector<TopicPartitionOffsetMetadata> offsets = new Vector<>();
    if (consumer != null) {
      for (io.confluent.kafkarest.entities.v2.TopicPartition t : request.getPartitions()) {
        TopicPartition partition = new TopicPartition(t.getTopic(), t.getPartition());
        OffsetAndMetadata offsetMetadata = consumer.committed(partition);
        if (offsetMetadata != null) {
          offsets.add(
              new TopicPartitionOffsetMetadata(
                  partition.topic(),
                  partition.partition(),
                  offsetMetadata.offset(),
                  offsetMetadata.metadata()
              )
          );
        }
      }
    }
    return new ConsumerCommittedResponse(offsets);
  }

  /**
   * Returns the beginning offset of the {@code topic} {@code partition}.
   */
  synchronized long getBeginningOffset(String topic, int partition) {
    if (consumer == null) {
      throw new IllegalStateException("KafkaConsumerState has been closed.");
    }

    Map<TopicPartition, Long> response =
        consumer.beginningOffsets(singletonList(new TopicPartition(topic, partition)));

    if (response.size() != 1) {
      throw new InternalServerErrorException(
          String.format("Expected one offset, but got %d instead.", response.size()));
    }

    return response.values().stream().findAny().get();
  }

  /**
   * Returns the end offset of the {@code topic} {@code partition}.
   */
  synchronized long getEndOffset(String topic, int partition) {
    if (consumer == null) {
      throw new IllegalStateException("KafkaConsumerState has been closed.");
    }

    Map<TopicPartition, Long> response =
        consumer.endOffsets(singletonList(new TopicPartition(topic, partition)));

    if (response.size() != 1) {
      throw new InternalServerErrorException(
          String.format("Expected one offset, but got %d instead.", response.size()));
    }

    return response.values().stream().findAny().get();
  }

  /**
   * Returns the earliest offset whose timestamp is greater than or equal to the given {@code
   * timestamp} in the {@code topic} {@code partition}, or empty if such offset does not exist.
   */
  synchronized Optional<Long> getOffsetForTime(String topic, int partition, Instant timestamp) {
    if (consumer == null) {
      throw new IllegalStateException("KafkaConsumerState has been closed.");
    }

    Map<TopicPartition, OffsetAndTimestamp> response =
        consumer.offsetsForTimes(
            singletonMap(new TopicPartition(topic, partition), timestamp.toEpochMilli()));

    if (response.size() != 1) {
      throw new InternalServerErrorException(
          String.format("Expected one offset, but got %d instead.", response.size()));
    }

    return response.values().stream()
        .filter(Objects::nonNull)
        .findAny()
        .map(OffsetAndTimestamp::offset);
  }

<<<<<<< HEAD
  public synchronized boolean expired(Instant now) {
    return !expiration.isAfter(now);
  }

  public synchronized void updateExpiration() {
    this.expiration = clock.instant().plus(consumerInstanceTimeout);
=======
  public boolean expired(long nowMs) {
    synchronized (this.expirationLock) {
      return expiration <= nowMs;
    }
  }

  public void updateExpiration() {
    synchronized (this.expirationLock) {
      this.expiration = config.getTime().milliseconds()
                        + config.getInt(KafkaRestConfig.CONSUMER_INSTANCE_TIMEOUT_MS_CONFIG);
    }
  }

  public synchronized KafkaRestConfig getConfig() {
    return config;
  }

  public synchronized void setConfig(KafkaRestConfig config) {
    this.config = config;
>>>>>>> acf914c5
  }

  synchronized ConsumerRecord<KafkaKeyT, KafkaValueT> peek() {
    return consumerRecords.peek();
  }

  synchronized boolean hasNext() {
    if (hasNextCached()) {
      return true;
    }
    // If none are available, try checking for any records already fetched by the consumer.
    getOrCreateConsumerRecords();

    return hasNextCached();
  }

  synchronized boolean hasNextCached() {
    return !consumerRecords.isEmpty();
  }

  synchronized ConsumerRecord<KafkaKeyT, KafkaValueT> next() {
    return consumerRecords.poll();
  }

  /**
   * Initiate poll(0) request to retrieve consumer records that are available immediately, or return
   * the existing
   * consumer records if the records have not been fully consumed by client yet. Must be
   * invoked with the lock held, i.e. after startRead().
   */
  private synchronized void getOrCreateConsumerRecords() {
    ConsumerRecords<KafkaKeyT, KafkaValueT> polledRecords = consumer.poll(0);
    //drain the iterator and buffer to list
    for (ConsumerRecord<KafkaKeyT, KafkaValueT> consumerRecord : polledRecords) {
      consumerRecords.add(consumerRecord);
    }
  }

  private class NoOpOnRebalance implements ConsumerRebalanceListener {

    public NoOpOnRebalance() {
    }

    public void onPartitionsRevoked(Collection<TopicPartition> partitions) {
    }

    public void onPartitionsAssigned(Collection<TopicPartition> partitions) {
    }
  }
}
<|MERGE_RESOLUTION|>--- conflicted
+++ resolved
@@ -71,12 +71,8 @@
 
   private final Queue<ConsumerRecord<KafkaKeyT, KafkaValueT>> consumerRecords = new ArrayDeque<>();
 
-<<<<<<< HEAD
   volatile Instant expiration;
-=======
-  volatile long expiration;
   private final Object expirationLock = new Object();
->>>>>>> acf914c5
 
   KafkaConsumerState(
       KafkaRestConfig config,
@@ -380,34 +376,16 @@
         .map(OffsetAndTimestamp::offset);
   }
 
-<<<<<<< HEAD
   public synchronized boolean expired(Instant now) {
-    return !expiration.isAfter(now);
+    synchronized (this.expirationLock) {
+      return !expiration.isAfter(now);
+    }
   }
 
   public synchronized void updateExpiration() {
-    this.expiration = clock.instant().plus(consumerInstanceTimeout);
-=======
-  public boolean expired(long nowMs) {
     synchronized (this.expirationLock) {
-      return expiration <= nowMs;
-    }
-  }
-
-  public void updateExpiration() {
-    synchronized (this.expirationLock) {
-      this.expiration = config.getTime().milliseconds()
-                        + config.getInt(KafkaRestConfig.CONSUMER_INSTANCE_TIMEOUT_MS_CONFIG);
-    }
-  }
-
-  public synchronized KafkaRestConfig getConfig() {
-    return config;
-  }
-
-  public synchronized void setConfig(KafkaRestConfig config) {
-    this.config = config;
->>>>>>> acf914c5
+      this.expiration = clock.instant().plus(consumerInstanceTimeout);
+    }
   }
 
   synchronized ConsumerRecord<KafkaKeyT, KafkaValueT> peek() {

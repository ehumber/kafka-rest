--- conflicted
+++ resolved
@@ -169,10 +169,6 @@
         TopicPartition topicPartition = new TopicPartition(t.getTopic(), t.getPartition());
         consumer.seek(topicPartition, t.getOffset());
       }
-<<<<<<< HEAD
-
-=======
->>>>>>> 00bf57b9
     }
   }
 
@@ -184,11 +180,7 @@
       Vector<TopicPartition> topicPartitions = new Vector<TopicPartition>();
 
       for (io.confluent.kafkarest.entities.v2.TopicPartition t
-<<<<<<< HEAD
           : assignmentRequest.getPartitions()) {
-=======
-            : assignmentRequest.getPartitions()) {
->>>>>>> 00bf57b9
         topicPartitions.add(new TopicPartition(t.getTopic(), t.getPartition()));
       }
       consumer.assign(topicPartitions);
@@ -198,10 +190,6 @@
   /**
    * Close the consumer,
    */
-<<<<<<< HEAD
-
-=======
->>>>>>> 00bf57b9
   public synchronized void close() {
     if (consumer != null) {
       consumer.close();
@@ -241,13 +229,8 @@
   /**
    * Get the current list of topics subscribed.
    */
-<<<<<<< HEAD
-  public synchronized java.util.Set<String> subscription() {
-    java.util.Set<String> currSubscription = null;
-=======
   public synchronized Set<String> subscription() {
     Set<String> currSubscription = null;
->>>>>>> 00bf57b9
     if (consumer != null) {
       currSubscription = consumer.subscription();
     }
@@ -257,13 +240,8 @@
   /**
    * Get the set of partitions currently assigned to this consumer.
    */
-<<<<<<< HEAD
-  public synchronized java.util.Set<TopicPartition> assignment() {
-    java.util.Set<TopicPartition> currAssignment = null;
-=======
   public synchronized Set<TopicPartition> assignment() {
     Set<TopicPartition> currAssignment = null;
->>>>>>> 00bf57b9
     if (consumer != null) {
       currAssignment = consumer.assignment();
     }
@@ -302,17 +280,10 @@
     if (consumer == null) {
       throw new IllegalStateException("KafkaConsumerState has been closed.");
     }
-<<<<<<< HEAD
 
     Map<TopicPartition, Long> response =
         consumer.beginningOffsets(singletonList(new TopicPartition(topic, partition)));
 
-=======
-
-    Map<TopicPartition, Long> response =
-        consumer.beginningOffsets(singletonList(new TopicPartition(topic, partition)));
-
->>>>>>> 00bf57b9
     if (response.size() != 1) {
       throw new InternalServerErrorException(
           String.format("Expected one offset, but got %d instead.", response.size()));
@@ -381,10 +352,6 @@
     this.config = config;
   }
 
-<<<<<<< HEAD
-
-=======
->>>>>>> 00bf57b9
   synchronized ConsumerRecord<KafkaKeyT, KafkaValueT> peek() {
     return consumerRecords.peek();
   }
@@ -414,10 +381,6 @@
    * invoked with the lock held, i.e. after startRead().
    */
   private synchronized void getOrCreateConsumerRecords() {
-<<<<<<< HEAD
-=======
-    consumerRecords = new ArrayDeque<>();
->>>>>>> 00bf57b9
     ConsumerRecords<KafkaKeyT, KafkaValueT> polledRecords = consumer.poll(0);
     //drain the iterator and buffer to list
     for (ConsumerRecord<KafkaKeyT, KafkaValueT> consumerRecord : polledRecords) {

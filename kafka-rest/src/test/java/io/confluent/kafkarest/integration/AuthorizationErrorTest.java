/*
 * Copyright 2019 Confluent Inc.
 *
 * Licensed under the Confluent Community License (the "License"); you may not use
 * this file except in compliance with the License.  You may obtain a copy of the
 * License at
 *
 * http://www.confluent.io/confluent-community-license
 *
 * Unless required by applicable law or agreed to in writing, software
 * distributed under the License is distributed on an "AS IS" BASIS, WITHOUT
 * WARRANTIES OF ANY KIND, either express or implied.  See the License for the
 * specific language governing permissions and limitations under the License.
 */

package io.confluent.kafkarest.integration;

import static io.confluent.kafkarest.TestUtils.assertErrorResponse;
import static io.confluent.kafkarest.TestUtils.assertOKResponse;
import static org.junit.Assert.assertNotNull;
import static org.junit.Assert.assertTrue;

import io.confluent.kafkarest.Errors;
import io.confluent.kafkarest.KafkaRestConfig;
import io.confluent.kafkarest.TestUtils;
import io.confluent.kafkarest.Versions;
import io.confluent.kafkarest.entities.v2.BinaryPartitionProduceRequest;
import io.confluent.kafkarest.entities.v2.BinaryTopicProduceRequest;
import io.confluent.kafkarest.entities.v2.BinaryTopicProduceRequest.BinaryTopicProduceRecord;
import io.confluent.kafkarest.entities.v2.CreateConsumerInstanceRequest;
import io.confluent.kafkarest.entities.v2.CreateConsumerInstanceResponse;
import io.confluent.kafkarest.entities.v2.PartitionOffset;
import java.util.Arrays;
import java.util.List;
import java.util.Properties;
import javax.ws.rs.client.Entity;
import javax.ws.rs.core.Response;
import kafka.security.authorizer.AclAuthorizer;
import kafka.server.KafkaConfig;
import org.apache.kafka.common.security.auth.KafkaPrincipal;
import org.apache.kafka.common.security.auth.SecurityProtocol;
import org.apache.kafka.common.serialization.ByteArrayDeserializer;
import org.junit.After;
import org.junit.Before;
import org.junit.Test;
import scala.Option;
import scala.collection.JavaConverters;

public class AuthorizationErrorTest
    extends AbstractProducerTest<BinaryTopicProduceRequest, BinaryPartitionProduceRequest> {

  private static final String TOPIC_NAME = "topic1";
  private static final String CONSUMER_GROUP = "app1-consumer-group";
  private static final String USERNAME = "alice";

  // Produce to topic inputs & results
  private final List<BinaryTopicProduceRecord> topicRecords =
      Arrays.asList(
          new BinaryTopicProduceRecord("key", "value", null),
          new BinaryTopicProduceRecord("key", "value2", null),
          new BinaryTopicProduceRecord("key", "value3", null),
          new BinaryTopicProduceRecord("key", "value4", null));

  private final List<PartitionOffset> produceOffsets =
      Arrays.asList(
          new PartitionOffset(0, 0L, null, null),
          new PartitionOffset(0, 1L, null, null),
          new PartitionOffset(0, 2L, null, null),
          new PartitionOffset(0, 3L, null, null));

  @Before
  public void setUp() throws Exception {
    super.setUp();
<<<<<<< HEAD
    kafka.utils.TestUtils.createTopic(
        zkClient, TOPIC_NAME, 1, 1, JavaConverters.asScalaBuffer(this.servers), new Properties());
=======
    createTopic(TOPIC_NAME, 1, (short) 1);
>>>>>>> f0595b94
  }

  @Override
  protected Properties getBrokerProperties(int i) {

    final Option<SecurityProtocol> securityProtocolOption =
        Option.apply(SecurityProtocol.SASL_PLAINTEXT);
    Properties saslProps = new Properties();
    saslProps.setProperty("sasl.enabled.mechanisms", "PLAIN");
    saslProps.setProperty("sasl.mechanism.inter.broker.protocol", "PLAIN");
    Option<Properties> saslProperties = Option.apply(saslProps);
    Properties brokerProps =
        kafka.utils.TestUtils.createBrokerConfig(
            0,
            "",
            false,
            false,
            kafka.utils.TestUtils.RandomPort(),
            securityProtocolOption,
            Option.empty(),
            saslProperties,
            true,
            true,
            kafka.utils.TestUtils.RandomPort(),
            false,
            kafka.utils.TestUtils.RandomPort(),
            false,
            kafka.utils.TestUtils.RandomPort(),
            Option.empty(),
            1,
            false,
            1,
            (short) 1);
    brokerProps.put(KafkaConfig.BrokerIdProp(), Integer.toString(i));
    brokerProps.put(KafkaConfig.ZkConnectProp(), zkConnect);
    brokerProps.setProperty("authorizer.class.name", AclAuthorizer.class.getName());
    brokerProps.setProperty("super.users", "User:admin");
    brokerProps.setProperty(
        "listener.name.sasl_plaintext.plain.sasl.jaas.config",
        "org.apache.kafka.common.security.plain.PlainLoginModule required "
            + "username=\"admin\" "
            + "password=\"admin-secret\" "
            + "user_admin=\"admin-secret\" "
            + "user_alice=\"alice-secret\"; ");
    return brokerProps;
  }

  protected void overrideKafkaRestConfigs(Properties restProperties) {
    restProperties.put(KafkaRestConfig.BOOTSTRAP_SERVERS_CONFIG, brokerList);
    restProperties.put("client.security.protocol", "SASL_PLAINTEXT");
    restProperties.put("client.sasl.mechanism", "PLAIN");
    restProperties.put(
        "client.sasl.jaas.config",
        "org.apache.kafka.common.security.plain.PlainLoginModule required "
            + " username=\""
            + USERNAME
            + "\""
            + " password=\"alice-secret\";");
  }

  @Test
  public void testConsumerRequest() {
    // test wihout acls
    verifySubscribeToTopic(true);
    // add acls
    SecureTestUtils.setConsumerAcls(zkConnect, TOPIC_NAME, USERNAME, CONSUMER_GROUP);
    verifySubscribeToTopic(false);
  }

  @Test
  public void testProducerAuthorization() {
    BinaryTopicProduceRequest request = BinaryTopicProduceRequest.create(topicRecords);
    // test without any acls
    testProduceToAuthorizationError(TOPIC_NAME, request);
    // add acls
    SecureTestUtils.setProduceAcls(zkConnect, TOPIC_NAME, USERNAME);
    testProduceToTopic(
        TOPIC_NAME,
        request,
        ByteArrayDeserializer.class.getName(),
        ByteArrayDeserializer.class.getName(),
        produceOffsets,
        false,
        request.toProduceRequest().getRecords());
  }

  private void verifySubscribeToTopic(boolean expectFailure) {
    Response createResponse = createConsumerInstance(CONSUMER_GROUP);
    assertOKResponse(createResponse, Versions.KAFKA_V2_JSON);

    // create group
    CreateConsumerInstanceResponse instanceResponse =
        TestUtils.tryReadEntityOrLog(createResponse, CreateConsumerInstanceResponse.class);
    assertNotNull(instanceResponse.getInstanceId());
    assertTrue(
        "Base URI should contain the consumer instance ID",
        instanceResponse.getBaseUri().contains(instanceResponse.getInstanceId()));

    String topicJson = "{\"topics\":[\"" + TOPIC_NAME + "\"]}";

    // subscribe to group
    Response subscribe =
        request(instanceResponse.getBaseUri() + "/subscription")
            .post(Entity.entity(topicJson, Versions.KAFKA_V2_JSON));

    // poll some records
    Response response =
        request(instanceResponse.getBaseUri() + "/records")
            .accept(Versions.KAFKA_V2_JSON_BINARY)
            .get();

    if (expectFailure) {
      assertErrorResponse(
          Response.Status.FORBIDDEN,
          response,
          Errors.KAFKA_AUTHORIZATION_ERROR_CODE,
          "Not authorized to access topics",
          Versions.KAFKA_V2_JSON_BINARY);
    } else {
      assertOKResponse(response, Versions.KAFKA_V2_JSON_BINARY);
    }
  }

  private Response createConsumerInstance(String groupName) {
    CreateConsumerInstanceRequest config = CreateConsumerInstanceRequest.PROTOTYPE;

    return request("/consumers/" + groupName).post(Entity.entity(config, Versions.KAFKA_V2_JSON));
  }

  @Override
  protected SecurityProtocol getBrokerSecurityProtocol() {
    return SecurityProtocol.SASL_PLAINTEXT;
  }

  @Override
  protected void setupAcls() {
    // to allow plaintext consumer
    SecureTestUtils.setConsumerAcls(zkConnect, TOPIC_NAME, KafkaPrincipal.ANONYMOUS.getName(), "*");
  }

  @After
  public void tearDown() throws Exception {
    super.tearDown();
  }
}<|MERGE_RESOLUTION|>--- conflicted
+++ resolved
@@ -44,7 +44,6 @@
 import org.junit.Before;
 import org.junit.Test;
 import scala.Option;
-import scala.collection.JavaConverters;
 
 public class AuthorizationErrorTest
     extends AbstractProducerTest<BinaryTopicProduceRequest, BinaryPartitionProduceRequest> {
@@ -71,12 +70,7 @@
   @Before
   public void setUp() throws Exception {
     super.setUp();
-<<<<<<< HEAD
-    kafka.utils.TestUtils.createTopic(
-        zkClient, TOPIC_NAME, 1, 1, JavaConverters.asScalaBuffer(this.servers), new Properties());
-=======
     createTopic(TOPIC_NAME, 1, (short) 1);
->>>>>>> f0595b94
   }
 
   @Override

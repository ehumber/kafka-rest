--- conflicted
+++ resolved
@@ -114,18 +114,11 @@
   public void setUp() throws Exception {
     super.setUp();
 
-<<<<<<< HEAD
-    String expectedAliceUrl =
-        baseUrl
-            + "/v3/clusters/"
-            + clusterId
-            + "/acls"
-=======
     clusterId = getClusterId();
     baseAclUrl = "/v3/clusters/" + clusterId + "/acls";
     expectedAliceUrl =
-        restConnect + baseAclUrl
->>>>>>> 44f1723b
+        restConnect
+            + baseAclUrl
             + "?resource_type=TOPIC"
             + "&resource_name=*"
             + "&pattern_type=LITERAL"
@@ -133,16 +126,9 @@
             + "&host=*"
             + "&operation=READ"
             + "&permission=ALLOW";
-<<<<<<< HEAD
-    String expectedBobUrl =
-        baseUrl
-            + "/v3/clusters/"
-            + clusterId
-            + "/acls"
-=======
     expectedBobUrl =
-        restConnect + baseAclUrl
->>>>>>> 44f1723b
+        restConnect
+            + baseAclUrl
             + "?resource_type=TOPIC"
             + "&resource_name=topic-"
             + "&pattern_type=PREFIXED"
@@ -150,16 +136,9 @@
             + "&host=1.2.3.4"
             + "&operation=WRITE"
             + "&permission=ALLOW";
-<<<<<<< HEAD
-    String expectedSearchUrl =
-        baseUrl
-            + "/v3/clusters/"
-            + clusterId
-            + "/acls"
-=======
     expectedSearchUrl =
-        restConnect + baseAclUrl
->>>>>>> 44f1723b
+        restConnect
+            + baseAclUrl
             + "?resource_type=TOPIC"
             + "&resource_name=topic-1"
             + "&pattern_type=MATCH"
@@ -180,19 +159,11 @@
 
     Response actualPreCreateSearchResponse =
         request(
-<<<<<<< HEAD
-                "/v3/clusters/" + clusterId + "/acls",
+                baseAclUrl,
                 ImmutableMap.of(
                     "resource_type", "topic",
                     "resource_name", "topic-1",
                     "pattern_type", "match"))
-=======
-            baseAclUrl,
-            ImmutableMap.of(
-                "resource_type", "topic",
-                "resource_name", "topic-1",
-                "pattern_type", "match"))
->>>>>>> 44f1723b
             .accept(MediaType.APPLICATION_JSON)
             .get();
     assertEquals(Status.OK.getStatusCode(), actualPreCreateSearchResponse.getStatus());
@@ -255,19 +226,11 @@
 
     Response actualPostCreateSearchResponse =
         request(
-<<<<<<< HEAD
-                "/v3/clusters/" + clusterId + "/acls",
+                baseAclUrl,
                 ImmutableMap.of(
                     "resource_type", "topic",
                     "resource_name", "topic-1",
                     "pattern_type", "match"))
-=======
-            baseAclUrl,
-            ImmutableMap.of(
-                "resource_type", "topic",
-                "resource_name", "topic-1",
-                "pattern_type", "match"))
->>>>>>> 44f1723b
             .accept(MediaType.APPLICATION_JSON)
             .get();
     assertEquals(Status.OK.getStatusCode(), actualPostCreateSearchResponse.getStatus());
@@ -291,15 +254,7 @@
     Client webClient = getClient();
     restApp.configureBaseApplication(webClient);
     Response actualDeleteAliceResponse =
-<<<<<<< HEAD
-        webClient
-            .target(actualCreateAliceResponse.getLocation())
-=======
-        webClient.target(expectedAliceUrl)
->>>>>>> 44f1723b
-            .request()
-            .accept(MediaType.APPLICATION_JSON)
-            .delete();
+        webClient.target(expectedAliceUrl).request().accept(MediaType.APPLICATION_JSON).delete();
     assertEquals(Status.OK.getStatusCode(), actualDeleteAliceResponse.getStatus());
     assertEquals(
         expectedDeleteAliceResponse,
@@ -314,15 +269,7 @@
                     .build()));
 
     Response actualDeleteBobResponse =
-<<<<<<< HEAD
-        webClient
-            .target(actualCreateBobResponse.getLocation())
-=======
-        webClient.target(expectedBobUrl)
->>>>>>> 44f1723b
-            .request()
-            .accept(MediaType.APPLICATION_JSON)
-            .delete();
+        webClient.target(expectedBobUrl).request().accept(MediaType.APPLICATION_JSON).delete();
     assertEquals(Status.OK.getStatusCode(), actualDeleteBobResponse.getStatus());
     assertEquals(
         expectedDeleteBobResponse, actualDeleteBobResponse.readEntity(DeleteAclsResponse.class));
@@ -337,19 +284,11 @@
 
     Response actualPostDeleteSearchResponse =
         request(
-<<<<<<< HEAD
-                "/v3/clusters/" + clusterId + "/acls",
+                baseAclUrl,
                 ImmutableMap.of(
                     "resource_type", "topic",
                     "resource_name", "topic-1",
                     "pattern_type", "match"))
-=======
-            baseAclUrl,
-            ImmutableMap.of(
-                "resource_type", "topic",
-                "resource_name", "topic-1",
-                "pattern_type", "match"))
->>>>>>> 44f1723b
             .accept(MediaType.APPLICATION_JSON)
             .get();
     assertEquals(Status.OK.getStatusCode(), actualPostDeleteSearchResponse.getStatus());
@@ -380,7 +319,8 @@
     // KREST-4113 First ensure that a DELETE request without any parameters specified doesn't
     // delete all ACLs, but throws an HTTP 400 Bad Request instead.
     Response multiDeleteNoParamsResponse =
-        webClient.target(restConnect + baseAclUrl)
+        webClient
+            .target(restConnect + baseAclUrl)
             .request()
             .accept(MediaType.APPLICATION_JSON)
             .delete();
@@ -389,10 +329,7 @@
     // Then ensure that a DELETE request with the parameters needed to search for and match both
     // ACLs does delete both ACLs at once.
     Response multiDeleteResourceTypeAll =
-        webClient.target(expectedSearchUrl)
-            .request()
-            .accept(MediaType.APPLICATION_JSON)
-            .delete();
+        webClient.target(expectedSearchUrl).request().accept(MediaType.APPLICATION_JSON).delete();
     assertEquals(Status.OK.getStatusCode(), multiDeleteResourceTypeAll.getStatus());
     assertEquals(
         expectedMultiDeleteResponse,

/*
 * Copyright 2018 Confluent Inc.
 *
 * Licensed under the Confluent Community License (the "License"); you may not use
 * this file except in compliance with the License.  You may obtain a copy of the
 * License at
 *
 * http://www.confluent.io/confluent-community-license
 *
 * Unless required by applicable law or agreed to in writing, software
 * distributed under the License is distributed on an "AS IS" BASIS, WITHOUT
 * WARRANTIES OF ANY KIND, either express or implied.  See the License for the
 * specific language governing permissions and limitations under the License.
 */

package io.confluent.kafkarest.integration;

import static io.confluent.kafkarest.TestUtils.assertOKResponse;
import static org.junit.Assert.assertEquals;

import com.fasterxml.jackson.databind.JsonNode;
import io.confluent.kafka.serializers.KafkaAvroDeserializer;
import io.confluent.kafkarest.TestUtils;
import io.confluent.kafkarest.Versions;
import io.confluent.kafkarest.entities.v2.PartitionOffset;
import io.confluent.kafkarest.entities.v2.ProduceResponse;
import io.confluent.kafkarest.entities.v2.SchemaPartitionProduceRequest;
import io.confluent.kafkarest.entities.v2.SchemaPartitionProduceRequest.SchemaPartitionProduceRecord;
import io.confluent.kafkarest.entities.v2.SchemaTopicProduceRequest;
import io.confluent.kafkarest.entities.v2.SchemaTopicProduceRequest.SchemaTopicProduceRecord;
import java.util.Arrays;
import java.util.Collections;
import java.util.List;
import java.util.Map;
import java.util.Properties;
import javax.ws.rs.client.Entity;
import javax.ws.rs.core.Response;
import org.apache.avro.Schema;
import org.junit.Before;
import org.junit.Test;
import scala.collection.JavaConverters;

// This test is much lighter than the Binary one which exercises all variants. Since binary
// covers most code paths well, this just tries to exercise Schema-specific parts.
public class AvroProducerTest extends ClusterTestHarness {

  private static final String topicName = "topic1";

  protected Properties deserializerProps;

  // This test assumes that SchemaConverterTest is good enough and testing one primitive type for
  // keys and one complex type for records is sufficient.
  private static final String keySchemaStr = "{\"name\":\"int\",\"type\": \"int\"}";
  private static final String valueSchemaStr =
      "{\"type\": \"record\", "
          + "\"name\":\"test\","
          + "\"fields\":[{"
          + "  \"name\":\"field\", "
          + "  \"type\": \"int\""
          + "}]}";
  private static final Schema valueSchema = new Schema.Parser().parse(valueSchemaStr);

  private static final JsonNode[] testKeys = {
    TestUtils.jsonTree("1"),
    TestUtils.jsonTree("2"),
    TestUtils.jsonTree("3"),
    TestUtils.jsonTree("4")
  };

  private static final JsonNode[] testValues = {
    TestUtils.jsonTree("{\"field\": 1}"),
    TestUtils.jsonTree("{\"field\": 2}"),
    TestUtils.jsonTree("{\"field\": 3}"),
    TestUtils.jsonTree("{\"field\": 4}"),
  };

  // Produce to topic inputs & results

  protected final List<SchemaTopicProduceRecord> topicRecordsWithPartitionsAndKeys =
      Arrays.asList(
          new SchemaTopicProduceRecord(testKeys[0], testValues[0], 0),
          new SchemaTopicProduceRecord(testKeys[1], testValues[1], 1),
          new SchemaTopicProduceRecord(testKeys[2], testValues[2], 1),
          new SchemaTopicProduceRecord(testKeys[3], testValues[3], 2));
  protected final List<PartitionOffset> partitionOffsetsWithPartitionsAndKeys =
      Arrays.asList(
          new PartitionOffset(0, 0L, null, null),
          new PartitionOffset(0, 1L, null, null),
          new PartitionOffset(1, 0L, null, null),
          new PartitionOffset(1, 1L, null, null));

  // Produce to partition inputs & results
  protected final List<SchemaPartitionProduceRecord> partitionRecordsOnlyValues =
      Arrays.asList(
          new SchemaPartitionProduceRecord(null, testValues[0]),
          new SchemaPartitionProduceRecord(null, testValues[1]),
          new SchemaPartitionProduceRecord(null, testValues[2]),
          new SchemaPartitionProduceRecord(null, testValues[3]));
  protected final List<PartitionOffset> producePartitionOffsetOnlyValues =
      Arrays.asList(
          new PartitionOffset(0, 0L, null, null),
          new PartitionOffset(0, 1L, null, null),
          new PartitionOffset(0, 2L, null, null),
          new PartitionOffset(0, 3L, null, null));

  public AvroProducerTest() {
    super(1, true);
  }

  @Before
  @Override
  public void setUp() throws Exception {
    super.setUp();
    final int numPartitions = 3;
<<<<<<< HEAD
    final int replicationFactor = 1;
    kafka.utils.TestUtils.createTopic(
        zkClient,
        topicName,
        numPartitions,
        replicationFactor,
        JavaConverters.asScalaBuffer(this.servers),
        new Properties());
=======
    final short replicationFactor = 1;
    createTopic(topicName, numPartitions, replicationFactor);
>>>>>>> f0595b94

    deserializerProps = new Properties();
    deserializerProps.setProperty("schema.registry.url", schemaRegConnect);
  }

  protected <K, V> void testProduceToTopic(
      List<SchemaTopicProduceRecord> records, List<PartitionOffset> offsetResponses) {
    testProduceToTopic(records, offsetResponses, Collections.emptyMap());
  }

  protected <K, V> void testProduceToTopic(
      List<SchemaTopicProduceRecord> records,
      List<PartitionOffset> offsetResponses,
      Map<String, String> queryParams) {
    SchemaTopicProduceRequest payload =
        SchemaTopicProduceRequest.create(
            records,
            keySchemaStr,
            /* keySchemaId= */ null,
            valueSchemaStr,
            /* valueSchemaId= */ null);
    Response response =
        request("/topics/" + topicName, queryParams)
            .post(Entity.entity(payload, Versions.KAFKA_V2_JSON_AVRO));
    assertOKResponse(response, Versions.KAFKA_V2_JSON);
    final ProduceResponse produceResponse =
        TestUtils.tryReadEntityOrLog(response, ProduceResponse.class);
    TestUtils.assertPartitionOffsetsEqual(offsetResponses, produceResponse.getOffsets());
    TestUtils.assertTopicContains(
        plaintextBrokerList,
        topicName,
        payload.toProduceRequest().getRecords(),
        null,
        KafkaAvroDeserializer.class.getName(),
        KafkaAvroDeserializer.class.getName(),
        deserializerProps,
        false);
    assertEquals(produceResponse.getKeySchemaId(), (Integer) 1);
    assertEquals(produceResponse.getValueSchemaId(), (Integer) 2);
  }

  @Test
  public void testProduceToTopicWithPartitionsAndKeys() {
    testProduceToTopic(topicRecordsWithPartitionsAndKeys, partitionOffsetsWithPartitionsAndKeys);
  }

  protected <K, V> void testProduceToPartition(
      List<SchemaPartitionProduceRecord> records, List<PartitionOffset> offsetResponse) {
    testProduceToPartition(records, offsetResponse, Collections.emptyMap());
  }

  protected <K, V> void testProduceToPartition(
      List<SchemaPartitionProduceRecord> records,
      List<PartitionOffset> offsetResponse,
      Map<String, String> queryParams) {
    SchemaPartitionProduceRequest payload =
        SchemaPartitionProduceRequest.create(
            records,
            /* keySchema= */ null,
            /* keySchemaId= */ null,
            /* valueSchema= */ valueSchemaStr,
            /* valueSchemaId= */ null);
    Response response =
        request("/topics/" + topicName + "/partitions/0", queryParams)
            .post(Entity.entity(payload, Versions.KAFKA_V2_JSON_AVRO));
    assertOKResponse(response, Versions.KAFKA_V2_JSON);
    final ProduceResponse poffsetResponse =
        TestUtils.tryReadEntityOrLog(response, ProduceResponse.class);
    assertEquals(offsetResponse, poffsetResponse.getOffsets());
    TestUtils.assertTopicContains(
        plaintextBrokerList,
        topicName,
        payload.toProduceRequest().getRecords(),
        0,
        KafkaAvroDeserializer.class.getName(),
        KafkaAvroDeserializer.class.getName(),
        deserializerProps,
        false);
    assertEquals((Integer) 1, poffsetResponse.getValueSchemaId());
  }

  @Test
  public void testProduceToPartitionOnlyValues() {
    testProduceToPartition(partitionRecordsOnlyValues, producePartitionOffsetOnlyValues);
  }
}<|MERGE_RESOLUTION|>--- conflicted
+++ resolved
@@ -38,7 +38,6 @@
 import org.apache.avro.Schema;
 import org.junit.Before;
 import org.junit.Test;
-import scala.collection.JavaConverters;
 
 // This test is much lighter than the Binary one which exercises all variants. Since binary
 // covers most code paths well, this just tries to exercise Schema-specific parts.
@@ -112,19 +111,8 @@
   public void setUp() throws Exception {
     super.setUp();
     final int numPartitions = 3;
-<<<<<<< HEAD
-    final int replicationFactor = 1;
-    kafka.utils.TestUtils.createTopic(
-        zkClient,
-        topicName,
-        numPartitions,
-        replicationFactor,
-        JavaConverters.asScalaBuffer(this.servers),
-        new Properties());
-=======
     final short replicationFactor = 1;
     createTopic(topicName, numPartitions, replicationFactor);
->>>>>>> f0595b94
 
     deserializerProps = new Properties();
     deserializerProps.setProperty("schema.registry.url", schemaRegConnect);

--- conflicted
+++ resolved
@@ -384,33 +384,6 @@
         consumerManager.deleteConsumer(groupName, consumer.cid());
     }
 
-<<<<<<< HEAD
-    @Test
-    public void testBackoffMsControlsPollCalls() throws Exception {
-        bootstrapConsumer(consumer);
-        consumerManager.readRecords(
-            groupName,
-            consumer.cid(),
-            BinaryKafkaConsumerState.class,
-            Duration.ofMillis(-1),
-            Long.MAX_VALUE,
-            new ConsumerReadCallback<ByteString, ByteString>() {
-                @Override
-                public void onCompletion(
-                    List<ConsumerRecord<ByteString, ByteString>> records, Exception e) {
-                    actualException = e;
-                    actualRecords = records;
-                    sawCallback = true;
-                }
-            });
-
-        // backoff is 250
-        Thread.sleep(100);
-        // backoff should be in place right now. the read task should be delayed and re-ran until the max.bytes or timeout is hit
-        assertEquals(1, consumerManager.delayedReadTasks.size());
-        Thread.sleep(100);
-        assertEquals(1, consumerManager.delayedReadTasks.size());
-=======
   @Test
   public void foo() throws Exception {
       int failures = 0;
@@ -445,16 +418,15 @@
             consumer.schedulePollTask(this);
           }
         });
-    CountDownLatch latch = new CountDownLatch(1);
-    consumerManager.readRecords(
-        groupName,
-        consumer.cid(),
-        BinaryKafkaConsumerState.class,
-        -1,
-        Long.MAX_VALUE,
-        (records, e) -> latch.countDown());
-
-    latch.await();
+    CountDownLatch latch = new CountDownLatch(1);    consumerManager.readRecords(
+            groupName,
+            consumer.cid(),
+            BinaryKafkaConsumerState.class,
+            Duration.ofMillis(-1),
+            Long.MAX_VALUE,
+            (records, e) -> latch.countDown());
+
+                latch.await();
 
     // Poll calls should look like:
     //   0. first initial poll() returns messages
@@ -476,7 +448,6 @@
               upperBoundMillis,
               actualMillis),
           actualMillis >= lowerBoundMillis && actualMillis <= upperBoundMillis);
->>>>>>> 31f577fe
     }
   }
 

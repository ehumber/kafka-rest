/*
 * Copyright 2020 Confluent Inc.
 *
 * Licensed under the Confluent Community License (the "License"); you may not use
 * this file except in compliance with the License.  You may obtain a copy of the
 * License at
 *
 * http://www.confluent.io/confluent-community-license
 *
 * Unless required by applicable law or agreed to in writing, software
 * distributed under the License is distributed on an "AS IS" BASIS, WITHOUT
 * WARRANTIES OF ANY KIND, either express or implied.  See the License for the
 * specific language governing permissions and limitations under the License.
 */

package io.confluent.kafkarest.controllers;

import static io.confluent.kafkarest.Errors.KAFKA_AUTHORIZATION_ERROR_CODE;
import static java.util.Collections.emptyList;
import static org.easymock.EasyMock.expect;
import static org.easymock.EasyMock.mock;
import static org.easymock.EasyMock.replay;
import static org.junit.jupiter.api.Assertions.assertEquals;
import static org.junit.jupiter.api.Assertions.assertThrows;
import static org.junit.jupiter.api.Assertions.assertTrue;

import com.fasterxml.jackson.databind.node.TextNode;
import io.confluent.kafka.schemaregistry.ParsedSchema;
import io.confluent.kafka.schemaregistry.SchemaProvider;
import io.confluent.kafka.schemaregistry.avro.AvroSchema;
import io.confluent.kafka.schemaregistry.avro.AvroSchemaProvider;
import io.confluent.kafka.schemaregistry.client.MockSchemaRegistryClient;
import io.confluent.kafka.schemaregistry.client.SchemaMetadata;
import io.confluent.kafka.schemaregistry.client.SchemaRegistryClient;
import io.confluent.kafka.schemaregistry.client.rest.entities.Schema;
import io.confluent.kafka.schemaregistry.client.rest.exceptions.RestClientException;
import io.confluent.kafka.schemaregistry.json.JsonSchemaProvider;
import io.confluent.kafka.schemaregistry.protobuf.ProtobufSchemaProvider;
import io.confluent.kafka.schemaregistry.testutil.MockSchemaRegistry;
import io.confluent.kafka.serializers.subject.TopicNameStrategy;
import io.confluent.kafka.serializers.subject.strategy.SubjectNameStrategy;
import io.confluent.kafkarest.entities.EmbeddedFormat;
import io.confluent.kafkarest.entities.RegisteredSchema;
import io.confluent.kafkarest.exceptions.BadRequestException;
import io.confluent.rest.exceptions.RestConstraintViolationException;
import io.confluent.rest.exceptions.RestException;
import java.io.IOException;
import java.util.Arrays;
import java.util.Collections;
import java.util.Map;
import java.util.Optional;
import java.util.UUID;
import javax.ws.rs.core.Response.Status;
import org.junit.jupiter.api.AfterEach;
import org.junit.jupiter.api.BeforeEach;
import org.junit.jupiter.api.Test;

public class SchemaManagerImplTest {

  private static final String TOPIC_NAME = "topic-1";
  private static final String KEY_SUBJECT = "topic-1-key";
  private static final String VALUE_SUBJECT = "topic-1-value";

  private MockSchemaRegistryClient schemaRegistryClient;
  private SchemaManager schemaManager;

  @BeforeEach
  public void setUp() {
    schemaRegistryClient =
        (MockSchemaRegistryClient)
            MockSchemaRegistry.getClientForScope(
                UUID.randomUUID().toString(),
                Arrays.asList(
                    new AvroSchemaProvider(),
                    new JsonSchemaProvider(),
                    new ProtobufSchemaProvider()));

    schemaManager = new SchemaManagerImpl(schemaRegistryClient, new TopicNameStrategy());
  }

  @AfterEach
  public void tearDown() {
    schemaRegistryClient.reset();
  }

  @Test
  public void getSchema_avro_schemaId() throws Exception {
    ParsedSchema schema = new AvroSchema("{\"type\": \"int\"}");
    int schemaId = schemaRegistryClient.register(KEY_SUBJECT, schema);
    int schemaVersion = schemaRegistryClient.getVersion(KEY_SUBJECT, schema);

    RegisteredSchema actual =
        schemaManager.getSchema(
            TOPIC_NAME,
            /* format= */ Optional.empty(),
            /* subject= */ Optional.empty(),
            /* subjectNameStrategy= */ Optional.empty(),
            /* schemaId= */ Optional.of(schemaId),
            /* schemaVersion= */ Optional.empty(),
            /* rawSchema= */ Optional.empty(),
            /* isKey= */ true);

    assertEquals(RegisteredSchema.create(KEY_SUBJECT, schemaId, schemaVersion, schema), actual);
  }

  @Test
  public void getSchema_avro_schemaId_subject() throws Exception {
    String subject = "my-subject";
    ParsedSchema schema = new AvroSchema("{\"type\": \"int\"}");
    int schemaId = schemaRegistryClient.register(subject, schema);
    int schemaVersion = schemaRegistryClient.getVersion(subject, schema);

    RegisteredSchema actual =
        schemaManager.getSchema(
            TOPIC_NAME,
            /* format= */ Optional.empty(),
            /* subject= */ Optional.of(subject),
            /* subjectNameStrategy= */ Optional.empty(),
            /* schemaId= */ Optional.of(schemaId),
            /* schemaVersion= */ Optional.empty(),
            /* rawSchema= */ Optional.empty(),
            /* isKey= */ true);

    assertEquals(RegisteredSchema.create(subject, schemaId, schemaVersion, schema), actual);
  }

  @Test
  public void getSchema_avro_schemaId_subjectNameStrategy() throws Exception {
    ParsedSchema schema = new AvroSchema("{\"type\": \"int\"}");
    SubjectNameStrategy strategy = new MySubjectNameStrategy();
    String subject = strategy.subjectName(TOPIC_NAME, /* isKey= */ true, /* schema= */ null);
    int schemaId = schemaRegistryClient.register(subject, schema);
    int schemaVersion = schemaRegistryClient.getVersion(subject, schema);

    RegisteredSchema actual =
        schemaManager.getSchema(
            TOPIC_NAME,
            /* format= */ Optional.empty(),
            /* subject= */ Optional.empty(),
            /* subjectNameStrategy= */ Optional.of(strategy),
            /* schemaId= */ Optional.of(schemaId),
            /* schemaVersion= */ Optional.empty(),
            /* rawSchema= */ Optional.empty(),
            /* isKey= */ true);

    assertEquals(RegisteredSchema.create(subject, schemaId, schemaVersion, schema), actual);
  }

  @Test
  public void getSchema_avro_schemaVersion() throws Exception {
    ParsedSchema schema = new AvroSchema("{\"type\": \"int\"}");
    int schemaId = schemaRegistryClient.register(KEY_SUBJECT, schema);
    int schemaVersion = schemaRegistryClient.getVersion(KEY_SUBJECT, schema);

    RegisteredSchema actual =
        schemaManager.getSchema(
            TOPIC_NAME,
            /* format= */ Optional.empty(),
            /* subject= */ Optional.empty(),
            /* subjectNameStrategy= */ Optional.empty(),
            /* schemaId= */ Optional.empty(),
            /* schemaVersion= */ Optional.of(schemaVersion),
            /* rawSchema= */ Optional.empty(),
            /* isKey= */ true);

    assertEquals(RegisteredSchema.create(KEY_SUBJECT, schemaId, schemaVersion, schema), actual);
  }

  @Test
  public void getSchema_avro_schemaVersion_subject() throws Exception {
    String subject = "my-subject";
    ParsedSchema schema = new AvroSchema("{\"type\": \"int\"}");
    int schemaId = schemaRegistryClient.register(subject, schema);
    int schemaVersion = schemaRegistryClient.getVersion(subject, schema);

    RegisteredSchema actual =
        schemaManager.getSchema(
            TOPIC_NAME,
            /* format= */ Optional.empty(),
            /* subject= */ Optional.of(subject),
            /* subjectNameStrategy= */ Optional.empty(),
            /* schemaId= */ Optional.empty(),
            /* schemaVersion= */ Optional.of(schemaVersion),
            /* rawSchema= */ Optional.empty(),
            /* isKey= */ true);

    assertEquals(RegisteredSchema.create(subject, schemaId, schemaVersion, schema), actual);
  }

  @Test
  public void getSchema_avro_schemaVersion_subjectNameStrategy() throws Exception {
    ParsedSchema schema = new AvroSchema("{\"type\": \"int\"}");
    SubjectNameStrategy strategy = new MySubjectNameStrategy();
    String subject = strategy.subjectName(TOPIC_NAME, /* isKey= */ true, /* schema= */ null);
    int schemaId = schemaRegistryClient.register(subject, schema);
    int schemaVersion = schemaRegistryClient.getVersion(subject, schema);

    RegisteredSchema actual =
        schemaManager.getSchema(
            TOPIC_NAME,
            /* format= */ Optional.empty(),
            /* subject= */ Optional.empty(),
            /* subjectNameStrategy= */ Optional.of(strategy),
            /* schemaId= */ Optional.empty(),
            /* schemaVersion= */ Optional.of(schemaVersion),
            /* rawSchema= */ Optional.empty(),
            /* isKey= */ true);

    assertEquals(RegisteredSchema.create(subject, schemaId, schemaVersion, schema), actual);
  }

  @Test
  public void getSchema_avro_rawSchema() throws Exception {
    RegisteredSchema actual =
        schemaManager.getSchema(
            TOPIC_NAME,
            /* format= */ Optional.of(EmbeddedFormat.AVRO),
            /* subject= */ Optional.empty(),
            /* subjectNameStrategy= */ Optional.empty(),
            /* schemaId= */ Optional.empty(),
            /* schemaVersion= */ Optional.empty(),
            /* rawSchema= */ Optional.of("{\"type\": \"int\"}"),
            /* isKey= */ true);

    ParsedSchema schema = schemaRegistryClient.getSchemaById(actual.getSchemaId());
    int schemaId = schemaRegistryClient.getId(KEY_SUBJECT, schema);
    int schemaVersion = schemaRegistryClient.getVersion(KEY_SUBJECT, schema);

    assertEquals(RegisteredSchema.create(KEY_SUBJECT, schemaId, schemaVersion, schema), actual);
  }

  @Test
  public void getSchema_avro_rawSchema_subject() throws Exception {
    String subject = "my-subject";
    RegisteredSchema actual =
        schemaManager.getSchema(
            TOPIC_NAME,
            /* format= */ Optional.of(EmbeddedFormat.AVRO),
            /* subject= */ Optional.of(subject),
            /* subjectNameStrategy= */ Optional.empty(),
            /* schemaId= */ Optional.empty(),
            /* schemaVersion= */ Optional.empty(),
            /* rawSchema= */ Optional.of("{\"type\": \"int\"}"),
            /* isKey= */ true);

    ParsedSchema schema = schemaRegistryClient.getSchemaById(actual.getSchemaId());
    int schemaId = schemaRegistryClient.getId(subject, schema);
    int schemaVersion = schemaRegistryClient.getVersion(subject, schema);

    assertEquals(RegisteredSchema.create(subject, schemaId, schemaVersion, schema), actual);
  }

  @Test
  public void getSchema_avro_rawSchema_subjectNameStrategy() throws Exception {
    SubjectNameStrategy strategy = new MySubjectNameStrategy();
    String subject = strategy.subjectName(TOPIC_NAME, /* isKey= */ true, /* schema= */ null);
    RegisteredSchema actual =
        schemaManager.getSchema(
            TOPIC_NAME,
            /* format= */ Optional.of(EmbeddedFormat.AVRO),
            /* subject= */ Optional.empty(),
            /* subjectNameStrategy= */ Optional.of(strategy),
            /* schemaId= */ Optional.empty(),
            /* schemaVersion= */ Optional.empty(),
            /* rawSchema= */ Optional.of("{\"type\": \"int\"}"),
            /* isKey= */ true);

    ParsedSchema schema = schemaRegistryClient.getSchemaById(actual.getSchemaId());
    int schemaId = schemaRegistryClient.getId(subject, schema);
    int schemaVersion = schemaRegistryClient.getVersion(subject, schema);

    assertEquals(RegisteredSchema.create(subject, schemaId, schemaVersion, schema), actual);
  }

  @Test
  public void getSchema_avro_latestSchema() throws Exception {
    ParsedSchema schema = new AvroSchema("{\"type\": \"int\"}");
    int schemaId = schemaRegistryClient.register(KEY_SUBJECT, schema);
    int schemaVersion = schemaRegistryClient.getVersion(KEY_SUBJECT, schema);

    RegisteredSchema actual =
        schemaManager.getSchema(
            TOPIC_NAME,
            /* format= */ Optional.empty(),
            /* subject= */ Optional.empty(),
            /* subjectNameStrategy= */ Optional.empty(),
            /* schemaId= */ Optional.empty(),
            /* schemaVersion= */ Optional.empty(),
            /* rawSchema= */ Optional.empty(),
            /* isKey= */ true);

    assertEquals(RegisteredSchema.create(KEY_SUBJECT, schemaId, schemaVersion, schema), actual);
  }

  @Test
  public void getSchema_avro_latestSchema_subject() throws Exception {
    String subject = "my-subject";
    ParsedSchema schema = new AvroSchema("{\"type\": \"int\"}");
    int schemaId = schemaRegistryClient.register(subject, schema);
    int schemaVersion = schemaRegistryClient.getVersion(subject, schema);

    RegisteredSchema actual =
        schemaManager.getSchema(
            TOPIC_NAME,
            /* format= */ Optional.empty(),
            /* subject= */ Optional.of(subject),
            /* subjectNameStrategy= */ Optional.empty(),
            /* schemaId= */ Optional.empty(),
            /* schemaVersion= */ Optional.empty(),
            /* rawSchema= */ Optional.empty(),
            /* isKey= */ true);

    assertEquals(RegisteredSchema.create(subject, schemaId, schemaVersion, schema), actual);
  }

  @Test
  public void getSchema_avro_latestSchema_subjectNameStrategy() throws Exception {
    ParsedSchema schema = new AvroSchema("{\"type\": \"int\"}");
    SubjectNameStrategy strategy = new MySubjectNameStrategy();
    String subject = strategy.subjectName(TOPIC_NAME, /* isKey= */ true, /* schema= */ null);
    int schemaId = schemaRegistryClient.register(subject, schema);
    int schemaVersion = schemaRegistryClient.getVersion(subject, schema);

    RegisteredSchema actual =
        schemaManager.getSchema(
            TOPIC_NAME,
            /* format= */ Optional.empty(),
            /* subject= */ Optional.empty(),
            /* subjectNameStrategy= */ Optional.of(strategy),
            /* schemaId= */ Optional.empty(),
            /* schemaVersion= */ Optional.empty(),
            /* rawSchema= */ Optional.empty(),
            /* isKey= */ true);

    assertEquals(RegisteredSchema.create(subject, schemaId, schemaVersion, schema), actual);
  }

  @Test
  public void getSchema_jsonschema_rawSchema() throws Exception {
    RegisteredSchema actual =
        schemaManager.getSchema(
            TOPIC_NAME,
            /* format= */ Optional.of(EmbeddedFormat.JSONSCHEMA),
            /* subject= */ Optional.empty(),
            /* subjectNameStrategy= */ Optional.empty(),
            /* schemaId= */ Optional.empty(),
            /* schemaVersion= */ Optional.empty(),
            /* rawSchema= */ Optional.of("{\"type\": \"string\"}"),
            /* isKey= */ true);

    ParsedSchema schema = schemaRegistryClient.getSchemaById(actual.getSchemaId());
    int schemaId = schemaRegistryClient.getId(KEY_SUBJECT, schema);
    int schemaVersion = schemaRegistryClient.getVersion(KEY_SUBJECT, schema);

    assertEquals(RegisteredSchema.create(KEY_SUBJECT, schemaId, schemaVersion, schema), actual);
  }

  @Test
  public void getSchema_protobuf_rawSchema() throws Exception {
    RegisteredSchema actual =
        schemaManager.getSchema(
            TOPIC_NAME,
            /* format= */ Optional.of(EmbeddedFormat.PROTOBUF),
            /* subject= */ Optional.empty(),
            /* subjectNameStrategy= */ Optional.empty(),
            /* schemaId= */ Optional.empty(),
            /* schemaVersion= */ Optional.empty(),
            /* rawSchema= */ Optional.of("syntax = \"proto3\"; message MyKey { string foo = 1; }"),
            /* isKey= */ true);

    ParsedSchema schema = schemaRegistryClient.getSchemaById(actual.getSchemaId());
    int schemaId = schemaRegistryClient.getId(KEY_SUBJECT, schema);
    int schemaVersion = schemaRegistryClient.getVersion(KEY_SUBJECT, schema);

    assertEquals(RegisteredSchema.create(KEY_SUBJECT, schemaId, schemaVersion, schema), actual);
  }

  @Test
  public void getSchema_avro_latestSchema_notIsKey() throws Exception {
    ParsedSchema schema = new AvroSchema("{\"type\": \"int\"}");
    int schemaId = schemaRegistryClient.register(VALUE_SUBJECT, schema);
    int schemaVersion = schemaRegistryClient.getVersion(VALUE_SUBJECT, schema);

    RegisteredSchema actual =
        schemaManager.getSchema(
            TOPIC_NAME,
            /* format= */ Optional.empty(),
            /* subject= */ Optional.empty(),
            /* subjectNameStrategy= */ Optional.empty(),
            /* schemaId= */ Optional.empty(),
            /* schemaVersion= */ Optional.empty(),
            /* rawSchema= */ Optional.empty(),
            /* isKey= */ false);

    assertEquals(RegisteredSchema.create(VALUE_SUBJECT, schemaId, schemaVersion, schema), actual);
  }

  @Test
  public void getSchema_avro_schemaId_nonExistingSchemaId() {
    RestConstraintViolationException rcve =
        assertThrows(
            RestConstraintViolationException.class,
            () ->
                schemaManager.getSchema(
                    TOPIC_NAME,
                    /* format= */ Optional.empty(),
                    /* subject= */ Optional.empty(),
                    /* subjectNameStrategy= */ Optional.empty(),
                    /* schemaId= */ Optional.of(1000),
                    /* schemaVersion= */ Optional.empty(),
                    /* rawSchema= */ Optional.empty(),
                    /* isKey= */ true));
    assertEquals(
        "Error serializing message. Error when fetching schema by id. schemaId = 1000\nSubject "
            + "Not Found; error code: 40401",
        rcve.getMessage());
    assertEquals(42207, rcve.getErrorCode());
  }

  @Test
  public void getSchema_avro_schemaId_schemaIdNotInSubject() throws Exception {
    ParsedSchema schema = new AvroSchema("{\"type\": \"int\"}");
    int schemaId = schemaRegistryClient.register("foobar", schema);

    RestConstraintViolationException rcve =
        assertThrows(
            RestConstraintViolationException.class,
            () ->
                schemaManager.getSchema(
                    TOPIC_NAME,
                    /* format= */ Optional.empty(),
                    /* subject= */ Optional.empty(),
                    /* subjectNameStrategy= */ Optional.empty(),
                    /* schemaId= */ Optional.of(schemaId),
                    /* schemaVersion= */ Optional.empty(),
                    /* rawSchema= */ Optional.empty(),
                    /* isKey= */ true));
    assertEquals(
<<<<<<< HEAD
        "Error serializing message. Error when fetching schema version. "
            + "subject = topic-1-key, schema = \"int\"\n"
            + "Subject Not Found; error code: 40401",
=======
        "Error serializing message. Error when fetching schema version. subject = topic-1-key, "
            + "schema = \"int\"\nSubject Not Found; error code: 40401",
>>>>>>> 9eb9bf5c
        rcve.getMessage());
    assertEquals(42207, rcve.getErrorCode());
  }

  @Test
  public void getSchema_avro_rawSchema_invalidSchema() {
    RestConstraintViolationException rcve =
        assertThrows(
            RestConstraintViolationException.class,
            () ->
                schemaManager.getSchema(
                    TOPIC_NAME,
                    /* format= */ Optional.of(EmbeddedFormat.AVRO),
                    /* subject= */ Optional.empty(),
                    /* subjectNameStrategy= */ Optional.empty(),
                    /* schemaId= */ Optional.empty(),
                    /* schemaVersion= */ Optional.empty(),
                    /* rawSchema= */ Optional.of("foobar"),
                    /* isKey= */ true));
    assertEquals(
        "Invalid schema: Error when parsing raw schema. format = AVRO, schema = foobar",
        rcve.getMessage());
    assertEquals(42205, rcve.getErrorCode());
  }

  @Test
  public void getSchema_jsonschema_rawSchema_invalidSchema() {
    RestConstraintViolationException rcve =
        assertThrows(
            RestConstraintViolationException.class,
            () ->
                schemaManager.getSchema(
                    TOPIC_NAME,
                    /* format= */ Optional.of(EmbeddedFormat.JSONSCHEMA),
                    /* subject= */ Optional.empty(),
                    /* subjectNameStrategy= */ Optional.empty(),
                    /* schemaId= */ Optional.empty(),
                    /* schemaVersion= */ Optional.empty(),
                    /* rawSchema= */ Optional.of("foobar"),
                    /* isKey= */ true));
    assertEquals(
        "Invalid schema: Error when parsing raw schema. format = JSONSCHEMA, schema = foobar",
        rcve.getMessage());
    assertEquals(42205, rcve.getErrorCode());
  }

  @Test
  public void getSchema_protobuf_rawSchema_invalidSchema() {
    RestConstraintViolationException rcve =
        assertThrows(
            RestConstraintViolationException.class,
            () ->
                schemaManager.getSchema(
                    TOPIC_NAME,
                    /* format= */ Optional.of(EmbeddedFormat.PROTOBUF),
                    /* subject= */ Optional.empty(),
                    /* subjectNameStrategy= */ Optional.empty(),
                    /* schemaId= */ Optional.empty(),
                    /* schemaVersion= */ Optional.empty(),
                    /* rawSchema= */ Optional.of("foobar"),
                    /* isKey= */ true));
    assertEquals(
        "Invalid schema: Error when parsing raw schema. format = PROTOBUF, schema = foobar",
        rcve.getMessage());
    assertEquals(42205, rcve.getErrorCode());
  }

  @Test
  public void getSchema_avro_latestSchema_noSchema() {
    RestConstraintViolationException rcve =
        assertThrows(
            RestConstraintViolationException.class,
            () ->
                schemaManager.getSchema(
                    TOPIC_NAME,
                    /* format= */ Optional.empty(),
                    /* subject= */ Optional.empty(),
                    /* subjectNameStrategy= */ Optional.empty(),
                    /* schemaId= */ Optional.empty(),
                    /* schemaVersion= */ Optional.empty(),
                    /* rawSchema= */ Optional.empty(),
                    /* isKey= */ true));
    assertEquals(
<<<<<<< HEAD
        "Error serializing message. Error when fetching latest schema version. "
            + "subject = topic-1-key\n"
            + "Subject Not Found; error code: 40401",
=======
        "Error serializing message. Error when fetching latest schema version. subject = "
            + "topic-1-key\nSubject Not Found; error code: 40401",
>>>>>>> 9eb9bf5c
        rcve.getMessage());
    assertEquals(42207, rcve.getErrorCode());
  }

  @Test
  public void getSchema_avro_schemaVersion_subjectNameStrategy_strategyDependsOnSchema()
      throws Exception {
    ParsedSchema schema = new AvroSchema("{\"type\": \"int\"}");
    SubjectNameStrategy strategy = new SchemaDependentSubjectNameStrategy();
    String subject = strategy.subjectName(TOPIC_NAME, /* isKey= */ true, /* schema= */ schema);
    schemaRegistryClient.register(subject, schema);
    int schemaVersion = schemaRegistryClient.getVersion(subject, schema);

    BadRequestException bre =
        assertThrows(
            BadRequestException.class,
            () ->
                schemaManager.getSchema(
                    TOPIC_NAME,
                    /* format= */ Optional.empty(),
                    /* subject= */ Optional.empty(),
                    /* subjectNameStrategy= */ Optional.of(strategy),
                    /* schemaId= */ Optional.empty(),
                    /* schemaVersion= */ Optional.of(schemaVersion),
                    /* rawSchema= */ Optional.empty(),
                    /* isKey= */ true));
    assertEquals("Schema does not exist for subject: my-subject-, version: 1", bre.getMessage());
    assertEquals(400, bre.getCode());
  }

  @Test
  public void getSchema_avro_schemaVersion_subjectNameStrategy_strategyReturnsNull() {
    SubjectNameStrategy strategy = new NullReturningSubjectNameStrategy();
    strategy.subjectName(TOPIC_NAME, /* isKey= */ true, /* schema= */ null);

    IllegalArgumentException rcve =
        assertThrows(
            IllegalArgumentException.class,
            () ->
                schemaManager.getSchema(
                    TOPIC_NAME,
                    /* format= */ Optional.empty(),
                    /* subject= */ Optional.empty(),
                    /* subjectNameStrategy= */ Optional.of(strategy),
                    /* schemaId= */ Optional.empty(),
                    /* schemaVersion= */ Optional.of(100),
                    /* rawSchema= */ Optional.empty(),
                    /* isKey= */ true));
    assertTrue(
        rcve.getMessage()
            .startsWith(
<<<<<<< HEAD
                "Cannot use schema_subject_strategy="
                    + "io.confluent.kafkarest.controllers.SchemaManagerImplTest"
                    + "$NullReturningSubjectNameStrategy@"));
=======
                "Cannot use schema_subject_strategy=io.confluent.kafkarest.controllers."
                    + "SchemaManagerImplTest$NullReturningSubjectNameStrategy@"));
>>>>>>> 9eb9bf5c
    assertTrue(rcve.getMessage().endsWith(" without schema_id or schema."));
  }

  @Test
  public void schemaRegistryDisabledReturnsError() {
    SchemaManager mySchemaManager = new SchemaManagerThrowing();

    RestConstraintViolationException e =
        assertThrows(
            RestConstraintViolationException.class,
            () ->
                mySchemaManager.getSchema(
                    TOPIC_NAME,
                    /* format= */ Optional.empty(),
                    /* subject= */ Optional.empty(),
                    /* subjectNameStrategy= */ Optional.empty(),
                    /* schemaId= */ Optional.empty(),
                    /* schemaVersion= */ Optional.empty(),
                    /* rawSchema= */ Optional.empty(),
                    /* isKey= */ true));
    assertEquals(
        "Payload error. Schema Registry must be configured when using schemas.", e.getMessage());
    assertEquals(42206, e.getErrorCode());
  }

  @Test
  public void rawSchemaWithUnsupportedSchemaVersionThrowsException() {
    BadRequestException iae =
        assertThrows(
            BadRequestException.class,
            () ->
                schemaManager.getSchema(
                    TOPIC_NAME,
                    /* format= */ Optional.empty(),
                    /* subject= */ Optional.empty(),
                    /* subjectNameStrategy= */ Optional.empty(),
                    /* schemaId= */ Optional.empty(),
                    /* schemaVersion= */ Optional.of(0),
                    /* rawSchema= */ Optional.empty(),
                    /* isKey= */ true));
    assertEquals("Schema does not exist for subject: topic-1-key, version: 0", iae.getMessage());
    assertEquals(400, iae.getCode());
  }

  @Test
  public void getSchemaFromSchemaVersionThrowsInvalidSchemaException() {
    SchemaRegistryClient schemaRegistryClientMock = mock(SchemaRegistryClient.class);
    Schema schemaMock = mock(Schema.class);

    expect(schemaRegistryClientMock.getByVersion("subject1", 0, false)).andReturn(schemaMock);
    expect(schemaMock.getSchemaType()).andReturn(EmbeddedFormat.AVRO.toString());
    expect(schemaMock.getSchema()).andReturn(null);
    expect(schemaMock.getReferences()).andReturn(Collections.emptyList());

    replay(schemaRegistryClientMock, schemaMock);

    SchemaManager mySchemaManager =
        new SchemaManagerImpl(schemaRegistryClientMock, new TopicNameStrategy());

    RestConstraintViolationException iae =
        assertThrows(
            RestConstraintViolationException.class,
            () ->
                mySchemaManager.getSchema(
                    TOPIC_NAME,
                    /* format= */ Optional.empty(),
                    /* subject= */ Optional.of("subject1"),
                    /* subjectNameStrategy= */ Optional.empty(),
                    /* schemaId= */ Optional.empty(),
                    /* schemaVersion= */ Optional.of(0),
                    /* rawSchema= */ Optional.empty(),
                    /* isKey= */ true));
    assertEquals(
        "Invalid schema: Error when fetching schema by version. subject = subject1, version = 0",
        iae.getMessage());
    assertEquals(42205, iae.getErrorCode());
  }

  @Test
  public void getSchemaFromSchemaVersionThrowsInvalidBadRequestException() {
    SchemaRegistryClient schemaRegistryClientMock = mock(SchemaRegistryClient.class);
    Schema schemaMock = mock(Schema.class);

    expect(schemaRegistryClientMock.getByVersion("subject1", 0, false)).andReturn(schemaMock);
    expect(schemaMock.getSchemaType())
        .andThrow(new UnsupportedOperationException("exception message"));
    expect(schemaMock.getSchemaType()).andReturn("JSON");

    replay(schemaRegistryClientMock, schemaMock);

    SchemaManager mySchemaManager =
        new SchemaManagerImpl(schemaRegistryClientMock, new TopicNameStrategy());

    BadRequestException iae =
        assertThrows(
            BadRequestException.class,
            () ->
                mySchemaManager.getSchema(
                    TOPIC_NAME,
                    /* format= */ Optional.empty(),
                    /* subject= */ Optional.of("subject1"),
                    /* subjectNameStrategy= */ Optional.empty(),
                    /* schemaId= */ Optional.empty(),
                    /* schemaVersion= */ Optional.of(0),
                    /* rawSchema= */ Optional.empty(),
                    /* isKey= */ true));
    assertEquals("Schema version not supported for JSON", iae.getMessage());
    assertEquals(400, iae.getCode());
  }

  @Test
  public void errorFetchingSchemaBySchemaVersion() {
    SchemaRegistryClient schemaRegistryClientMock = mock(SchemaRegistryClient.class);
    Schema schemaMock = mock(Schema.class);

    expect(schemaRegistryClientMock.getByVersion("subject1", 123, false)).andReturn(schemaMock);
    expect(schemaMock.getSchemaType()).andReturn(EmbeddedFormat.JSON.toString());
    expect(schemaMock.getSchema()).andReturn(null);
    expect(schemaMock.getReferences()).andReturn(Collections.emptyList());
    replay(schemaRegistryClientMock, schemaMock);

    SchemaManager mySchemaManager =
        new SchemaManagerImpl(schemaRegistryClientMock, new TopicNameStrategy());

    RestConstraintViolationException iae =
        assertThrows(
            RestConstraintViolationException.class,
            () ->
                mySchemaManager.getSchema(
                    TOPIC_NAME,
                    /* format= */ Optional.empty(),
                    /* subject= */ Optional.of("subject1"),
                    /* subjectNameStrategy= */ Optional.empty(),
                    /* schemaId= */ Optional.empty(),
                    /* schemaVersion= */ Optional.of(123),
                    /* rawSchema= */ Optional.empty(),
                    /* isKey= */ true));
    assertEquals(
        "Invalid schema: Error when fetching schema by version. subject = subject1, version = 123",
        iae.getMessage());
    assertEquals(42205, iae.getErrorCode());
  }

  @Test
  public void errorRawSchemaNotSupportedWithFormat() {
    BadRequestException iae =
        assertThrows(
            BadRequestException.class,
            () ->
                schemaManager.getSchema(
                    TOPIC_NAME,
                    /* format= */ Optional.of(EmbeddedFormat.JSON),
                    /* subject= */ Optional.empty(),
                    /* subjectNameStrategy= */ Optional.empty(),
                    /* schemaId= */ Optional.empty(),
                    /* schemaVersion= */ Optional.empty(),
                    /* rawSchema= */ Optional.of("rawSchema"),
                    /* isKey= */ true));
    assertEquals("JSON does not support schemas.", iae.getMessage());
  }

  @Test
  public void errorRawSchemaCantParseSchema() {
    SchemaRegistryClient schemaRegistryClientMock = mock(SchemaRegistryClient.class);
    EmbeddedFormat embeddedFormatMock = mock(EmbeddedFormat.class);
    SchemaProvider schemaProviderMock = mock(SchemaProvider.class);

    expect(embeddedFormatMock.requiresSchema()).andReturn(true);
    expect(embeddedFormatMock.getSchemaProvider())
        .andThrow(new UnsupportedOperationException("Unsupported"));

    replay(embeddedFormatMock, schemaProviderMock, schemaRegistryClientMock);

    SchemaManager mySchemaManager =
        new SchemaManagerImpl(schemaRegistryClientMock, new TopicNameStrategy());

    BadRequestException rcve =
        assertThrows(
            BadRequestException.class,
            () ->
                mySchemaManager.getSchema(
                    TOPIC_NAME,
                    /* format= */ Optional.of(embeddedFormatMock),
                    /* subject= */ Optional.empty(),
                    /* subjectNameStrategy= */ Optional.empty(),
                    /* schemaId= */ Optional.empty(),
                    /* schemaVersion= */ Optional.empty(),
                    /* rawSchema= */ Optional.of(TextNode.valueOf("rawSchema").toString()),
                    /* isKey= */ true));
    assertEquals(
<<<<<<< HEAD
        "Raw schema not supported with format = "
            + "EasyMock for class io.confluent.kafkarest.entities.EmbeddedFormat",
=======
        "Raw schema not supported with format = EasyMock for class "
            + "io.confluent.kafkarest.entities.EmbeddedFormat",
>>>>>>> 9eb9bf5c
        rcve.getMessage());
    assertEquals(400, rcve.getCode());
  }

  @Test
  public void errorRawSchemaNotSupportedWithSchema() {
    EmbeddedFormat embeddedFormatMock = mock(EmbeddedFormat.class);
    SchemaProvider schemaProviderMock = mock(SchemaProvider.class);

    expect(embeddedFormatMock.requiresSchema()).andReturn(true);
    expect(embeddedFormatMock.getSchemaProvider())
        .andThrow(new UnsupportedOperationException("Reason here"));
    expect(
            schemaProviderMock.parseSchema(
                TextNode.valueOf("rawSchema").toString(), emptyList(), true))
        .andReturn(Optional.empty());

    replay(embeddedFormatMock, schemaProviderMock);

    BadRequestException bre =
        assertThrows(
            BadRequestException.class,
            () ->
                schemaManager.getSchema(
                    TOPIC_NAME,
                    /* format= */ Optional.of(embeddedFormatMock),
                    /* subject= */ Optional.empty(),
                    /* subjectNameStrategy= */ Optional.empty(),
                    /* schemaId= */ Optional.empty(),
                    /* schemaVersion= */ Optional.empty(),
                    /* rawSchema= */ Optional.of(TextNode.valueOf("rawSchema").toString()),
                    /* isKey= */ true));
    assertEquals(
<<<<<<< HEAD
        "Raw schema not supported with format = "
            + "EasyMock for class io.confluent.kafkarest.entities.EmbeddedFormat",
=======
        "Raw schema not supported with format = EasyMock for class "
            + "io.confluent.kafkarest.entities.EmbeddedFormat",
>>>>>>> 9eb9bf5c
        bre.getMessage());
    assertEquals(400, bre.getCode());
  }

  @Test
  public void errorRegisteringSchema() throws RestClientException, IOException {
    SchemaRegistryClient schemaRegistryClientMock = mock(SchemaRegistryClient.class);
    ParsedSchema parsedSchemaMock = mock(ParsedSchema.class);
    EmbeddedFormat embeddedFormatMock = mock(EmbeddedFormat.class);
    SchemaProvider schemaProviderMock = mock(SchemaProvider.class);

    expect(embeddedFormatMock.requiresSchema()).andReturn(true);
    expect(embeddedFormatMock.getSchemaProvider()).andReturn(schemaProviderMock);
    expect(
            schemaProviderMock.parseSchema(
                TextNode.valueOf("rawString").toString(), emptyList(), true))
        .andReturn(Optional.of(parsedSchemaMock));
    expect(schemaRegistryClientMock.getId("subject1", parsedSchemaMock))
        .andThrow(new IOException("Can't get Schema"));
    expect(schemaRegistryClientMock.register("subject1", parsedSchemaMock))
        .andThrow(new IOException("Can't register Schema"));

    replay(schemaRegistryClientMock, embeddedFormatMock, schemaProviderMock);

    SchemaManager mySchemaManager =
        new SchemaManagerImpl(schemaRegistryClientMock, new TopicNameStrategy());

    RestConstraintViolationException rcve =
        assertThrows(
            RestConstraintViolationException.class,
            () ->
                mySchemaManager.getSchema(
                    TOPIC_NAME,
                    /* format= */ Optional.of(embeddedFormatMock),
                    /* subject= */ Optional.of("subject1"),
                    /* subjectNameStrategy= */ Optional.empty(),
                    /* schemaId= */ Optional.empty(),
                    /* schemaVersion= */ Optional.empty(),
                    /* rawSchema= */ Optional.of(TextNode.valueOf("rawString").toString()),
                    /* isKey= */ true));
    assertEquals(
<<<<<<< HEAD
        "Error serializing message. Error when registering schema. "
            + "format = EasyMock for class io.confluent.kafkarest.entities.EmbeddedFormat, "
            + "subject = subject1, "
            + "schema = null\n"
=======
        "Error serializing message. Error when registering schema. format = EasyMock for class "
            + "io.confluent.kafkarest.entities.EmbeddedFormat, subject = subject1, schema = null\n"
>>>>>>> 9eb9bf5c
            + "Can't register Schema",
        rcve.getMessage());
    assertEquals(42207, rcve.getErrorCode());
  }

  @Test
  public void errorRegisteringSchemaUnauthorized() throws RestClientException, IOException {
    SchemaRegistryClient schemaRegistryClientMock = mock(SchemaRegistryClient.class);
    ParsedSchema parsedSchemaMock = mock(ParsedSchema.class);
    EmbeddedFormat embeddedFormatMock = mock(EmbeddedFormat.class);
    SchemaProvider schemaProviderMock = mock(SchemaProvider.class);

    expect(embeddedFormatMock.requiresSchema()).andReturn(true);
    expect(embeddedFormatMock.getSchemaProvider()).andReturn(schemaProviderMock);
    expect(
            schemaProviderMock.parseSchema(
                TextNode.valueOf("rawString").toString(), emptyList(), true))
        .andReturn(Optional.of(parsedSchemaMock));
    expect(schemaRegistryClientMock.getId("subject1", parsedSchemaMock))
        .andThrow(new IOException("Can't get Schema"));
    expect(schemaRegistryClientMock.register("subject1", parsedSchemaMock))
        .andThrow(
            new RestClientException(
                "User is denied operation Write on Subject: subject1",
                Status.FORBIDDEN.getStatusCode(),
                KAFKA_AUTHORIZATION_ERROR_CODE));

    replay(schemaRegistryClientMock, embeddedFormatMock, schemaProviderMock);

    SchemaManager mySchemaManager =
        new SchemaManagerImpl(schemaRegistryClientMock, new TopicNameStrategy());

    RestException rcve =
        assertThrows(
            RestException.class,
            () ->
                mySchemaManager.getSchema(
                    TOPIC_NAME,
                    /* format= */ Optional.of(embeddedFormatMock),
                    /* subject= */ Optional.of("subject1"),
                    /* subjectNameStrategy= */ Optional.empty(),
                    /* schemaId= */ Optional.empty(),
                    /* schemaVersion= */ Optional.empty(),
                    /* rawSchema= */ Optional.of(TextNode.valueOf("rawString").toString()),
                    /* isKey= */ true));
    assertEquals(
        "Error when registering schema. format = EasyMock for class "
            + "io.confluent.kafkarest.entities.EmbeddedFormat, subject = subject1, schema = null",
        rcve.getMessage());
    assertEquals(KAFKA_AUTHORIZATION_ERROR_CODE, rcve.getErrorCode());
  }

  @Test
  public void errorFetchingLatestSchemaBySchemaVersionInvalidSchema()
      throws RestClientException, IOException {
    SchemaRegistryClient schemaRegistryClientMock = mock(SchemaRegistryClient.class);
    SchemaMetadata schemaMetadataMock = mock(SchemaMetadata.class);

    expect(schemaRegistryClientMock.getLatestSchemaMetadata("subject1"))
        .andReturn(schemaMetadataMock);
    expect(schemaMetadataMock.getSchemaType()).andReturn(EmbeddedFormat.AVRO.name());
    expect(schemaMetadataMock.getSchema()).andReturn(TextNode.valueOf("schema").toString());
    expect(schemaMetadataMock.getReferences()).andReturn(emptyList());
    replay(schemaRegistryClientMock, schemaMetadataMock);

    SchemaManager mySchemaManager =
        new SchemaManagerImpl(schemaRegistryClientMock, new TopicNameStrategy());

    RestConstraintViolationException rcve =
        assertThrows(
            RestConstraintViolationException.class,
            () ->
                mySchemaManager.getSchema(
                    TOPIC_NAME,
                    /* format= */ Optional.empty(),
                    /* subject= */ Optional.of("subject1"),
                    /* subjectNameStrategy= */ Optional.empty(),
                    /* schemaId= */ Optional.empty(),
                    /* schemaVersion= */ Optional.empty(),
                    /* rawSchema= */ Optional.empty(),
                    /* isKey= */ true));
    assertEquals(
        "Invalid schema: Error when fetching latest schema version. subject = subject1",
        rcve.getMessage());
    assertEquals(42205, rcve.getErrorCode());
  }

  @Test
  public void errorFetchingLatestSchemaBySchemaVersionBadRequest()
      throws RestClientException, IOException {
    SchemaRegistryClient schemaRegistryClientMock = mock(SchemaRegistryClient.class);
    SchemaMetadata schemaMetadataMock = mock(SchemaMetadata.class);

    expect(schemaRegistryClientMock.getLatestSchemaMetadata("subject1"))
        .andReturn(schemaMetadataMock);
    expect(schemaMetadataMock.getSchemaType())
        .andThrow(
            new UnsupportedOperationException(
                "testing exception")); // this is faking the UnsupportedOperationException but I
    // can't see another way to do this.
    expect(schemaMetadataMock.getSchemaType()).andReturn("schemaType");

    replay(schemaRegistryClientMock, schemaMetadataMock);

    SchemaManager mySchemaManager =
        new SchemaManagerImpl(schemaRegistryClientMock, new TopicNameStrategy());

    BadRequestException bre =
        assertThrows(
            BadRequestException.class,
            () ->
                mySchemaManager.getSchema(
                    TOPIC_NAME,
                    /* format= */ Optional.empty(),
                    /* subject= */ Optional.of("subject1"),
                    /* subjectNameStrategy= */ Optional.empty(),
                    /* schemaId= */ Optional.empty(),
                    /* schemaVersion= */ Optional.empty(),
                    /* rawSchema= */ Optional.empty(),
                    /* isKey= */ true));
    assertEquals("Schema subject not supported for schema type = schemaType", bre.getMessage());
    assertEquals(400, bre.getCode());
  }

  private static final class MySubjectNameStrategy implements SubjectNameStrategy {

    @Override
    public String subjectName(String topicName, boolean isKey, ParsedSchema schema) {
      return "my-subject-" + topicName + "-" + (isKey ? "key" : "value");
    }

    @Override
    public void configure(Map<String, ?> map) {}
  }

  private static final class SchemaDependentSubjectNameStrategy implements SubjectNameStrategy {

    @Override
    public String subjectName(String topicName, boolean isKey, ParsedSchema schema) {
      if (schema != null) {
        return "my-subject-" + schema.toString();
      } else {
        return "my-subject-";
      }
    }

    @Override
    public void configure(Map<String, ?> map) {}
  }

  private static final class NullReturningSubjectNameStrategy implements SubjectNameStrategy {

    @Override
    public String subjectName(String topicName, boolean isKey, ParsedSchema schema) {
      return null;
    }

    @Override
    public void configure(Map<String, ?> map) {}
  }
}<|MERGE_RESOLUTION|>--- conflicted
+++ resolved
@@ -436,14 +436,9 @@
                     /* rawSchema= */ Optional.empty(),
                     /* isKey= */ true));
     assertEquals(
-<<<<<<< HEAD
         "Error serializing message. Error when fetching schema version. "
-            + "subject = topic-1-key, schema = \"int\"\n"
-            + "Subject Not Found; error code: 40401",
-=======
-        "Error serializing message. Error when fetching schema version. subject = topic-1-key, "
+            + "subject = topic-1-key, "
             + "schema = \"int\"\nSubject Not Found; error code: 40401",
->>>>>>> 9eb9bf5c
         rcve.getMessage());
     assertEquals(42207, rcve.getErrorCode());
   }
@@ -527,14 +522,9 @@
                     /* rawSchema= */ Optional.empty(),
                     /* isKey= */ true));
     assertEquals(
-<<<<<<< HEAD
         "Error serializing message. Error when fetching latest schema version. "
-            + "subject = topic-1-key\n"
-            + "Subject Not Found; error code: 40401",
-=======
-        "Error serializing message. Error when fetching latest schema version. subject = "
+            + "subject = "
             + "topic-1-key\nSubject Not Found; error code: 40401",
->>>>>>> 9eb9bf5c
         rcve.getMessage());
     assertEquals(42207, rcve.getErrorCode());
   }
@@ -586,14 +576,10 @@
     assertTrue(
         rcve.getMessage()
             .startsWith(
-<<<<<<< HEAD
                 "Cannot use schema_subject_strategy="
-                    + "io.confluent.kafkarest.controllers.SchemaManagerImplTest"
+                    + "io.confluent.kafkarest.controllers."
+                    + "SchemaManagerImplTest"
                     + "$NullReturningSubjectNameStrategy@"));
-=======
-                "Cannot use schema_subject_strategy=io.confluent.kafkarest.controllers."
-                    + "SchemaManagerImplTest$NullReturningSubjectNameStrategy@"));
->>>>>>> 9eb9bf5c
     assertTrue(rcve.getMessage().endsWith(" without schema_id or schema."));
   }
 
@@ -784,13 +770,9 @@
                     /* rawSchema= */ Optional.of(TextNode.valueOf("rawSchema").toString()),
                     /* isKey= */ true));
     assertEquals(
-<<<<<<< HEAD
         "Raw schema not supported with format = "
-            + "EasyMock for class io.confluent.kafkarest.entities.EmbeddedFormat",
-=======
-        "Raw schema not supported with format = EasyMock for class "
+            + "EasyMock for class "
             + "io.confluent.kafkarest.entities.EmbeddedFormat",
->>>>>>> 9eb9bf5c
         rcve.getMessage());
     assertEquals(400, rcve.getCode());
   }
@@ -824,13 +806,9 @@
                     /* rawSchema= */ Optional.of(TextNode.valueOf("rawSchema").toString()),
                     /* isKey= */ true));
     assertEquals(
-<<<<<<< HEAD
         "Raw schema not supported with format = "
-            + "EasyMock for class io.confluent.kafkarest.entities.EmbeddedFormat",
-=======
-        "Raw schema not supported with format = EasyMock for class "
+            + "EasyMock for class "
             + "io.confluent.kafkarest.entities.EmbeddedFormat",
->>>>>>> 9eb9bf5c
         bre.getMessage());
     assertEquals(400, bre.getCode());
   }
@@ -872,15 +850,11 @@
                     /* rawSchema= */ Optional.of(TextNode.valueOf("rawString").toString()),
                     /* isKey= */ true));
     assertEquals(
-<<<<<<< HEAD
         "Error serializing message. Error when registering schema. "
-            + "format = EasyMock for class io.confluent.kafkarest.entities.EmbeddedFormat, "
+            + "format = EasyMock for class "
+            + "io.confluent.kafkarest.entities.EmbeddedFormat, "
             + "subject = subject1, "
             + "schema = null\n"
-=======
-        "Error serializing message. Error when registering schema. format = EasyMock for class "
-            + "io.confluent.kafkarest.entities.EmbeddedFormat, subject = subject1, schema = null\n"
->>>>>>> 9eb9bf5c
             + "Can't register Schema",
         rcve.getMessage());
     assertEquals(42207, rcve.getErrorCode());

--- conflicted
+++ resolved
@@ -1,12 +1,5 @@
 #!/usr/bin/env groovy
 common {
-<<<<<<< HEAD
-  slackChannel = '#rest-proxy-warn'
-  downStreamRepos = ["confluent-security-plugins", "ce-kafka-rest",
-    "confluent-cloud-plugins"]
-  nanoVersion = true
-=======
   slackChannel = '#kafka-rest-warn'
   upstreamProjects = 'confluentinc/schema-registry'
->>>>>>> 63845d23
 }
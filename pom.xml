<project xmlns="http://maven.apache.org/POM/4.0.0"
         xmlns:xsi="http://www.w3.org/2001/XMLSchema-instance"
         xsi:schemaLocation="http://maven.apache.org/POM/4.0.0 http://maven.apache.org/maven-v4_0_0.xsd">

    <modelVersion>4.0.0</modelVersion>

    <parent>
        <groupId>io.confluent</groupId>
        <artifactId>rest-utils-parent</artifactId>
        <version>[7.3.0-0, 7.3.1-0)</version>
    </parent>

    <artifactId>kafka-rest-parent</artifactId>
    <packaging>pom</packaging>
    <name>kafka-rest-parent</name>
    <version>7.3.0-0</version>
    <organization>
        <name>Confluent, Inc.</name>
        <url>http://confluent.io</url>
    </organization>
    <url>http://confluent.io</url>
    <description>
        The Kafka REST Proxy provides a RESTful interface to a Kafka cluster, making it easy to
        produce and consume messages, view the state of the cluster, and perform administrative
        actions without using the native Kafka protocol or clients.
    </description>

    <licenses>
        <license>
            <name>Confluent Community License</name>
            <url>http://www.confluent.io/confluent-community-license</url>
            <distribution>repo</distribution>
        </license>
    </licenses>

    <scm>
        <connection>scm:git:git://github.com/confluentinc/kafka-rest.git</connection>
        <developerConnection>scm:git:git@github.com:confluentinc/kafka-rest.git</developerConnection>
        <url>https://github.com/confluentinc/kafka-rest</url>
        <tag>HEAD</tag>
    </scm>

    <modules>
        <module>kafka-rest</module>
    </modules>

    <properties>
        <confluent.maven.repo>https://packages.confluent.io/maven/</confluent.maven.repo>
        <checkstyle.config.location>checkstyle/checkstyle.xml</checkstyle.config.location>
        <checkstyle.suppressions.location>checkstyle/suppressions.xml</checkstyle.suppressions.location>
        <io.confluent.kafka-rest.version>7.3.0-0</io.confluent.kafka-rest.version>
    </properties>

    <repositories>
        <repository>
            <id>confluent</id>
            <name>Confluent</name>
            <url>https://packages.confluent.io/maven/</url>
        </repository>
    </repositories>

    <dependencyManagement>
        <dependencies>
            <dependency>
                <groupId>com.google.auto.value</groupId>
                <artifactId>auto-value-annotations</artifactId>
                <version>1.7.2</version>
            </dependency>
            <dependency>
                <groupId>com.fasterxml.jackson.datatype</groupId>
                <artifactId>jackson-datatype-jdk8</artifactId>
                <version>${jackson.version}</version>
            </dependency>
            <dependency>
                <groupId>com.fasterxml.jackson.datatype</groupId>
                <artifactId>jackson-datatype-guava</artifactId>
                <version>${jackson.version}</version>
            </dependency>
            <dependency>
                <groupId>com.google.guava</groupId>
                <artifactId>guava</artifactId>
                <version>${guava.version}</version>
            </dependency>
            <dependency>
                <groupId>com.google.code.gson</groupId>
                <artifactId>gson</artifactId>
                <version>${gson.version}</version>
            </dependency>
            <dependency>
                <groupId>io.github.resilience4j</groupId>
                <artifactId>resilience4j-ratelimiter</artifactId>
                <version>1.7.1</version>
            </dependency>
            <dependency>
                <groupId>org.junit.jupiter</groupId>
                <artifactId>junit-jupiter-api</artifactId>
                <version>${junit.jupiter.version}</version>
            </dependency>
            <dependency>
                <groupId>org.junit.jupiter</groupId>
                <artifactId>junit-jupiter-engine</artifactId>
                <version>${junit.jupiter.version}</version>
            </dependency>
            <dependency>
                <groupId>org.bouncycastle</groupId>
                <artifactId>bcprov-jdk15on</artifactId>
                <version>${bouncycastle.version}</version>
            </dependency>
            <dependency>
                <groupId>org.bouncycastle</groupId>
                <artifactId>bcpkix-jdk15on</artifactId>
                <version>${bouncycastle.version}</version>
            </dependency>
            <dependency>
                <groupId>org.bouncycastle</groupId>
                <artifactId>bcprov-ext-jdk15on</artifactId>
                <version>${bouncycastle.version}</version>
            </dependency>
            <dependency>
                <groupId>org.hamcrest</groupId>
                <artifactId>hamcrest-library</artifactId>
                <version>$(hamcrest.version)</version>
                <scope>test</scope>
            </dependency>
        </dependencies>
    </dependencyManagement>

    <build>
        <pluginManagement>
            <plugins>
                <plugin>
                    <groupId>org.apache.avro</groupId>
                    <artifactId>avro-maven-plugin</artifactId>
                    <version>${avro.version}</version>
                </plugin>
                <plugin>
                    <groupId>org.codehaus.mojo</groupId>
                    <artifactId>exec-maven-plugin</artifactId>
                    <version>${exec-maven-plugin.version}</version>
                </plugin>

                <plugin>
                    <artifactId>maven-compiler-plugin</artifactId>
                    <configuration>
                        <annotationProcessorPaths>
                            <annotationProcessorPath>
                                <groupId>com.google.auto.value</groupId>
                                <artifactId>auto-value</artifactId>
                                <version>1.7.2</version>
                            </annotationProcessorPath>
                            <path>
                                <groupId>com.google.auto.service</groupId>
                                <artifactId>auto-service-annotations</artifactId>
                                <version>1.0-rc6</version>
                            </path>
                        </annotationProcessorPaths>
                    </configuration>
                </plugin>

                <plugin>
                    <groupId>org.apache.maven.plugins</groupId>
<<<<<<< HEAD
                    <artifactId>maven-surefire-plugin</artifactId>
                    <configuration>
                        <systemPropertyVariables>
                            <jersey.config.test.container.port>0</jersey.config.test.container.port>
                        </systemPropertyVariables>
                    </configuration>
                </plugin>

                <plugin>
                    <groupId>org.apache.maven.plugins</groupId>
                    <artifactId>maven-failsafe-plugin</artifactId>
                    <configuration>
                        <systemPropertyVariables>
                            <jersey.config.test.container.port>0</jersey.config.test.container.port>
                        </systemPropertyVariables>
=======
                    <artifactId>maven-checkstyle-plugin</artifactId>
                    <version>${maven-checkstyle-plugin.version}</version>
                    <configuration>
                        <includeTestSourceDirectory>true</includeTestSourceDirectory>
>>>>>>> fa212db3
                    </configuration>
                </plugin>

		<plugin>
		    <groupId>com.diffplug.spotless</groupId>
		    <artifactId>spotless-maven-plugin</artifactId>
		    <version>2.12.3</version>
		    <configuration>
	  	        <java>
			    <googleJavaFormat>
			        <version>1.7</version>
			    </googleJavaFormat>
		        </java>
		    </configuration>
                    <executions>
	                <execution>
			    <phase>compile</phase>
			    <goals>
			        <goal>check</goal>
			    </goals>
			</execution>
	            </executions>
                </plugin>
            </plugins>
        </pluginManagement>
    </build>

    <profiles>
        <profile>
            <id>cloudPackageSmokeTest</id>
            <activation>
                <property>
                    <name>KAFKA_REST_CLOUD_SMOKE_TESTS</name>
                    <value>true</value>
                </property>
            </activation>
            <build>
                <plugins>
                    <!-- skip checkstyle -->
                    <plugin>
                        <groupId>org.apache.maven.plugins</groupId>
                        <artifactId>maven-checkstyle-plugin</artifactId>
                        <configuration>
                            <skip>true</skip>
                        </configuration>
                    </plugin>
                </plugins>
            </build>
        </profile>
    </profiles>
</project><|MERGE_RESOLUTION|>--- conflicted
+++ resolved
@@ -159,7 +159,15 @@
 
                 <plugin>
                     <groupId>org.apache.maven.plugins</groupId>
-<<<<<<< HEAD
+                    <artifactId>maven-checkstyle-plugin</artifactId>
+                    <version>${maven-checkstyle-plugin.version}</version>
+                    <configuration>
+                        <includeTestSourceDirectory>true</includeTestSourceDirectory>
+                    </configuration>
+                </plugin>
+                
+                <plugin>
+                    <groupId>org.apache.maven.plugins</groupId>
                     <artifactId>maven-surefire-plugin</artifactId>
                     <configuration>
                         <systemPropertyVariables>
@@ -175,12 +183,6 @@
                         <systemPropertyVariables>
                             <jersey.config.test.container.port>0</jersey.config.test.container.port>
                         </systemPropertyVariables>
-=======
-                    <artifactId>maven-checkstyle-plugin</artifactId>
-                    <version>${maven-checkstyle-plugin.version}</version>
-                    <configuration>
-                        <includeTestSourceDirectory>true</includeTestSourceDirectory>
->>>>>>> fa212db3
                     </configuration>
                 </plugin>
 

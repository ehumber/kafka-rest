/*
 * Copyright 2015 Confluent Inc.
 *
 * Licensed under the Apache License, Version 2.0 (the "License");
 * you may not use this file except in compliance with the License.
 * You may obtain a copy of the License at
 *
 * http://www.apache.org/licenses/LICENSE-2.0
 *
 * Unless required by applicable law or agreed to in writing, software
 * distributed under the License is distributed on an "AS IS" BASIS,
 * WITHOUT WARRANTIES OR CONDITIONS OF ANY KIND, either express or implied.
 * See the License for the specific language governing permissions and
 * limitations under the License.
 **/

package io.confluent.kafkarest;

import java.lang.reflect.Proxy;
import java.util.Properties;
import java.util.Set;

import javax.ws.rs.core.Configurable;

import io.confluent.kafkarest.extension.ContextInvocationHandler;
import io.confluent.kafkarest.extension.KafkaRestCleanupFilter;
import io.confluent.kafkarest.extension.KafkaRestContextProvider;
import io.confluent.kafkarest.extension.RestResourceExtension;
import io.confluent.kafkarest.v2.KafkaConsumerManager;
import io.confluent.kafkarest.exceptions.ZkExceptionMapper;
import io.confluent.kafkarest.resources.BrokersResource;
import io.confluent.kafkarest.resources.ConsumersResource;
import io.confluent.kafkarest.resources.PartitionsResource;
import io.confluent.kafkarest.resources.RootResource;
import io.confluent.kafkarest.resources.TopicsResource;
import io.confluent.rest.Application;
import io.confluent.rest.RestConfigException;
import kafka.utils.ZkUtils;


/**
 * Utilities for configuring and running an embedded Kafka server.
 */
public class KafkaRestApplication extends Application<KafkaRestConfig> {

  RestResourceExtension restResourceExtension;

  public KafkaRestApplication() throws RestConfigException {
    this(new Properties());
  }

  public KafkaRestApplication(Properties props) throws RestConfigException {
    super(new KafkaRestConfig(props));
  }

  public KafkaRestApplication(KafkaRestConfig config) {
    super(config);
  }

  public KafkaRestApplication(KafkaRestConfig config, RestResourceExtension restResourceExtension)
      throws IllegalAccessException, InstantiationException {
    super(config);
    this.restResourceExtension = restResourceExtension;
  }

  @Override
  public void setupResources(Configurable<?> config, KafkaRestConfig appConfig) {
    setupInjectedResources(config, appConfig, null, null, null, null, null, null, null);
  }

  /**
   * Helper that does normal setup, but uses injected components so their configs or implementations
   * can be customized for testing. This only exists to support TestKafkaRestApplication
   */
  protected void setupInjectedResources(
      Configurable<?> config, KafkaRestConfig appConfig,
      ZkUtils zkUtils, MetadataObserver mdObserver,
      ProducerPool producerPool,
      ConsumerManager consumerManager,
      SimpleConsumerFactory simpleConsumerFactory,
      SimpleConsumerManager simpleConsumerManager,
      KafkaConsumerManager kafkaConsumerManager
  ) {
    config.register(new ZkExceptionMapper(appConfig));

    KafkaRestContextProvider.initializeDefaultContext(zkUtils, appConfig, mdObserver, producerPool,
                                                      consumerManager, simpleConsumerFactory,
                                                      simpleConsumerManager, kafkaConsumerManager);
    ContextInvocationHandler contextInvocationHandler = new ContextInvocationHandler();
    KafkaRestContext context =
        (KafkaRestContext) Proxy.newProxyInstance(KafkaRestContext.class.getClassLoader(), new
            Class[]{KafkaRestContext
            .class}, contextInvocationHandler);
    config.register(RootResource.class);
    config.register(new BrokersResource(context));
    config.register(new TopicsResource(context));
    config.register(new PartitionsResource(context));
    config.register(new ConsumersResource(context));
    config.register(new io.confluent.kafkarest.resources.v2.ConsumersResource(context));
    config.register(new io.confluent.kafkarest.resources.v2.PartitionsResource(context));
    config.register(KafkaRestCleanupFilter.class);

    Set<Object> objectSet = config.getConfiguration().getInstances();

    if (restResourceExtension != null) {
      restResourceExtension.register(config, appConfig);
    }


  }

  @Override
  public void onShutdown() {
    if (restResourceExtension != null) {
      restResourceExtension.clean();
    }
<<<<<<< HEAD
    KafkaRestContextProvider.clean();

=======
    DefaultContextProvider.clean();
>>>>>>> 7bc9e101
  }
}<|MERGE_RESOLUTION|>--- conflicted
+++ resolved
@@ -1,4 +1,4 @@
-/*
+/**
  * Copyright 2015 Confluent Inc.
  *
  * Licensed under the Apache License, Version 2.0 (the "License");
@@ -18,7 +18,6 @@
 
 import java.lang.reflect.Proxy;
 import java.util.Properties;
-import java.util.Set;
 
 import javax.ws.rs.core.Configurable;
 
@@ -100,13 +99,9 @@
     config.register(new io.confluent.kafkarest.resources.v2.PartitionsResource(context));
     config.register(KafkaRestCleanupFilter.class);
 
-    Set<Object> objectSet = config.getConfiguration().getInstances();
-
     if (restResourceExtension != null) {
       restResourceExtension.register(config, appConfig);
     }
-
-
   }
 
   @Override
@@ -114,11 +109,6 @@
     if (restResourceExtension != null) {
       restResourceExtension.clean();
     }
-<<<<<<< HEAD
     KafkaRestContextProvider.clean();
-
-=======
-    DefaultContextProvider.clean();
->>>>>>> 7bc9e101
   }
 }